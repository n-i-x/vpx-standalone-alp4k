--- conflicted
+++ resolved
@@ -130,13 +130,8 @@
 ; # DMD Offset
 ; Uncomment the bottom two lines if your DMD is cut off on either side. 
 ; Adjust DMDLeftOffset or DMDRightOffset value as needed.
-<<<<<<< HEAD
-;DMDLeftOffset = 15
-;DMDRightOffset = 0
-=======
 DMDLeftOffset = 15
 DMDRightOffset = 0
->>>>>>> f258c54d
 
 ; #######################################################
 ; # Player settings

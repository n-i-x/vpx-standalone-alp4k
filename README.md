# vpx-standalone-alp4k
Settings and configs for VPX Standalone on the AtGames ALP 4K Pinball

## Paying for the Legends Unchained Loader
The Legends Unchained Loader is not for sale. You are not permitted to distribute the software in any way and are not permitted to charge a "service fee", or any other charge for assisting users with obtaining or using the software. The Legends Unchained Loader is Copyright (c) 2024 by Jeff Rebeiro.

If you'd like to contribute to the development of the Legends Unchained Loader and VPX Standalone on the ALP 4K devices, we ask that you [make a donation to St. Jude](https://www.stjude.org/give.html) in any amount you choose.

## Contributing
This repo is public and accepts Pull Requests for new table configs and updates to existing configs.

A table template [README.md](table-template_README.md) file to assist with documentation consistency across all tables.

## Recommended Hardware
The following hardware has been verified to work with the Legends Unchained Loader. Other products may work, but these are known to work well. If you find additional compatible hardware, please let us know and we'll add it to the list!

Links to these products on Amazon are through affiliate links.

#### Flash Drives
- [Samsung FIT 256GB Flash Drive](https://amzn.to/3ymA382)
- [Samsung FIT 512GB Flash Drive](https://amzn.to/46uLC9M)
- [Silicon Power 1TB DS72](https://amzn.to/3Wws3t6)

#### Keyboards
- [Rii RK707 Keyboard/Game Controller](https://amzn.to/4fqC1oC)
- [Rii Mini](https://amzn.to/40iwZE7)
- [Logitech K400 Wireless](https://amzn.to/4iPOG6l)

## Tested tables
Minimum VPX Standalone build: 10.8.0-1983-b84441e

| Table | Playfield | Controls | Backglass | DMD | ROM Required | FPS |
|:------|:---------:|:--------:|:---------:|:---:|:------------:|:---:|
| [1-2-3 (Talleres de Llobregat 1973)](external/vpx-123) | :white_check_mark: | :white_check_mark: | :white_check_mark: | :x: | :x: | 60 |
| [4 Aces (Williams 1970)](external/vpx-4aces) | :white_check_mark: | :white_check_mark: | :white_check_mark: | :x: | :x: | 60 |
| [24 (Stern 2009)](external/vpx-24) | :white_check_mark: | :white_check_mark: | :white_check_mark: |:white_check_mark: | :white_check_mark: | 30 |
| [250cc (Inder 1992)](external/vpx-250cc) | :white_check_mark: | :white_check_mark: | :white_check_mark: | :x: | :white_check_mark: | 60 |
| [301 Bullseye (Grand Products 1986)](external/vpx-301bullseye) | :white_check_mark: | :white_check_mark: | :white_check_mark: | :x: | :white_check_mark: | 57 |
| [Aaron Spelling (Data East 1992)](external/vpx-aaronspelling) | :white_check_mark: | :white_check_mark: | :white_check_mark: | :white_check_mark: | :white_check_mark: | 55 |
| [Abra Ca Dabra (Gottlieb 1975)](external/vpx-abracadabra) | :white_check_mark: | :white_check_mark: | :white_check_mark: | :x: | :x: | 49 |
| [Ace High (Gottlieb 1957)](external/vpx-acehigh) | :white_check_mark: | :white_check_mark: | :white_check_mark: | :x: | :white_check_mark: | 60 |
| [Ace of Speed (Original 2019)](external/vpx-aceofspeed) | :white_check_mark: | :white_check_mark: | :white_check_mark: |:white_check_mark: | :white_check_mark: | 30 |
| [Ace Ventura Pet Detective (Original 2019)](external/vpx-aceventura) | :white_check_mark: | :white_check_mark: | :white_check_mark: | :x: | :white_check_mark: | 60 |
| [Addams Family, The (Bally 1992)](external/vpx-taf) | :white_check_mark: | :white_check_mark: | :white_check_mark: | :white_check_mark: | :white_check_mark: | 35 |
| [Adventures of Rocky and Bullwinkle and Friends (Data East - 1993)](external/vpx-aorab) | :white_check_mark: | :white_check_mark: | :white_check_mark: | :white_check_mark: | :white_check_mark: | 35 |
| [Aerosmith (Pro) (Stern/Tribute 2017) ](external/vpx-aerosmith) | :white_check_mark: | :white_check_mark: | :white_check_mark: | :white_check_mark: | :x: | 44 |
| [Agents 777 (Game Plan 1984)](external/vpx-agents777) | :white_check_mark: | :white_check_mark: | :white_check_mark: | :white_check_mark: | :white_check_mark: | 55 |
| [Airborne (Capcom 1996)](external/vpx-airborne) | :white_check_mark: | :white_check_mark: | :white_check_mark: | :white_check_mark: | :white_check_mark: | 37 |
| [Airborne Avenger (Atari 1977)](external/vpx-airavenger) | :white_check_mark: | :white_check_mark: | :white_check_mark: | :x: | :white_check_mark: | 55 |
| [Airwolf (TBA 2020)](external/vpx-airwolf) | :white_check_mark: | :white_check_mark: | :white_check_mark: | :x: | :white_check_mark: | 60 |
| [Alaska (Interflip 1978)](external/vpx-alaska) | :white_check_mark: | :white_check_mark: | :white_check_mark: | :x: | :x: | 60 |
| [Algar (Williams 1980)](external/vpx-algar) | :white_check_mark: | :white_check_mark: | :white_check_mark: | :white_check_mark: | :white_check_mark: | 55 |
| [Ali (Stern 1980)](external/vpx-ali) | :white_check_mark: | :white_check_mark: | :white_check_mark: | :white_check_mark: | :white_check_mark: | 55 |
| [Ali, JP's (Stern 1980)](external/vpx-alijp) | :white_check_mark: | :white_check_mark: | :white_check_mark: | :x: | :white_check_mark: | 60 |
| [Alice in Wonderland (Gottlieb 1948)](external/vpx-alice1948) | :white_check_mark: | :white_check_mark: | :white_check_mark: | :x: | :x: | 60 |
| [Alien Poker (Williams 1980)](external/vpx-alienpoker) | :white_check_mark: | :white_check_mark: | :white_check_mark: | :white_check_mark: | :white_check_mark: | 55 |
| [Alien Star (Gottlieb 1984)](external/vpx-alienstar) | :white_check_mark: | :white_check_mark: | :white_check_mark: | :white_check_mark: | :white_check_mark: | 42 |
| [Aliens (Original 2020)](external/vpx-aliens) | :white_check_mark: | :white_check_mark: | :white_check_mark: | :x: | :white_check_mark: | 60 |
| [Al's Garage Band Goes on a World Tour (Gottlieb 1992)](external/vpx-alsgarageband) | :white_check_mark: | :white_check_mark: | :white_check_mark: | :white_check_mark: | :white_check_mark: | 38 |
| [Amazing Spiderman - Sinister Six Edition (Gottlieb 1980)](external/vpx-amazingspidermansse) | :white_check_mark: | :white_check_mark: | :white_check_mark: | :white_check_mark: | :white_check_mark: | 48 
| [Amazon Hunt (Gottlieb 1983)](external/vpx-amazonhunt) | :white_check_mark: | :white_check_mark: | :white_check_mark: | :white_check_mark: | :white_check_mark: | 60 |
| [America 1492 (Juegos Populares 1986)](external/vpx-america1492) | :white_check_mark: | :white_check_mark: | :white_check_mark: | :x: | :white_check_mark: | 48 |
| [American Graffiti (Original 2024)](external/vpx-agraffiti) | :white_check_mark: | :white_check_mark: | :white_check_mark: | :white_check_mark: | :x: | 40 |
| [Andromeda (Game Plan 1985)](external/vpx-andromeda) | :white_check_mark: | :white_check_mark: | :white_check_mark: | :x: | :white_check_mark: | 51 |
| [Apache! (Taito do Brasil 1978)](external/vpx-apache) | :white_check_mark: | :white_check_mark: | :white_check_mark: | :x: | :x: | 60 |
| [Apollo 13 (Sega 1995)](external/vpx-apollo13) | :white_check_mark: | :white_check_mark: | :white_check_mark: | :white_check_mark: | :white_check_mark: | 47 |
| [Arena (Gottlieb 1987)](external/vpx-arena1C3S) | :white_check_mark: | :white_check_mark: | :white_check_mark: | :white_check_mark: | :white_check_mark: | 45 |
| [Aspen (Brunswick 1979)](external/vpx-aspen) | :white_check_mark: | :white_check_mark: | :white_check_mark: | :x: | :x: | 60 |
| [Asterix The Twelve Tasks (Original 2022)](external/vpx-asterix) | :white_check_mark: | :white_check_mark: | :white_check_mark: | :white_check_mark: | :white_check_mark: | 60 |
| [Asteroid Annie (Gottlieb 1980)](external/vpx-astannie) | :white_check_mark: | :white_check_mark: | :white_check_mark: | :x: | :white_check_mark: | 60 |
| [A-Team, The (Original 2023)](external/vpx-theateam) | :white_check_mark: | :white_check_mark: | :white_check_mark: | :white_check_mark: | :x: | 50 |
| [Atlantis (Bally 1989)](external/vpx-atlantis) | :white_check_mark: | :white_check_mark: | :white_check_mark: | :white_check_mark: | :white_check_mark: | 48 |
| [Atlantis (Gottlieb 1975)](external/vpx-atlantisgottlieb) | :white_check_mark: | :white_check_mark: | :white_check_mark: | :white_check_mark: | :x: | 44 |
| [Attack & Revenge from Mars (Original 2015)](external/vpx-attackandrevengefrommars) | :white_check_mark: | :white_check_mark: | :white_check_mark: | :white_check_mark: | :white_check_mark: | 48 |
| [Attack from Mars (Bally 1995)](external/vpx-attackfrommars) | :white_check_mark: | :white_check_mark: | :white_check_mark: | :white_check_mark: | :white_check_mark: | 30 |
| [Attack of the Killer Tomatoes (MusicMOD) (Iceman 2023)](external/vpx-attackofthekillertomatoes) | :white_check_mark: | :white_check_mark: | :white_check_mark: | :x: | :white_check_mark: | 60 |
| [Attila The Hun (Game Plan 1984)](external/vpx-atilla) | :white_check_mark: | :white_check_mark: | :white_check_mark: | :x: | :white_check_mark: | 60 |
| [Austin Powers (Stern 2001)](external/vpx-austinpowers) | :white_check_mark: | :white_check_mark: | :white_check_mark: | :white_check_mark: | :white_check_mark: | 35 |
| [Avatar (Stern 2012)](external/vpx-avatar) | :white_check_mark: | :white_check_mark: | :white_check_mark: | :white_check_mark: | :white_check_mark: | 42 |
| [Avengers LE, The - JP (Stern 2012)](external/vpx-avengersclassic) | :white_check_mark: | :white_check_mark: | :white_check_mark: | :white_check_mark: | :white_check_mark: | 59 |
| [Back to the Future: The Pinball (Data East 1990)](external/vpx-bttf) | :white_check_mark: | :white_check_mark: | :white_check_mark: |:white_check_mark: | :white_check_mark: | 30 |
| [Bad Cats (Williams 1989)](external/vpx-badcats) | :white_check_mark: | :white_check_mark: | :white_check_mark: |:white_check_mark: | :white_check_mark: | 50 |
| [Bad Girls (Gottlieb 1988)](external/vpx-badgirls) | :white_check_mark: | :white_check_mark: | :white_check_mark: |:x: | :white_check_mark: | 50 |
| [Balls-A-Poppin (Bally 1956)](external/vpx-ballsapoppin) | :white_check_mark: | :white_check_mark: | :white_check_mark: | :x: | :x: | 52 |
| [Bally Game Show, The (Bally 1990)](external/vpx-ballygameshow) | :white_check_mark: | :white_check_mark: | :white_check_mark: | :white_check_mark: | :white_check_mark: | 33 |
| [Banzai Run (Williams 1988)](external/vpx-banzairun) | :white_check_mark: | :white_check_mark: | :white_check_mark: | :white_check_mark: | :white_check_mark: | 55 |
| [Barb Wire (Gottlieb 1996)](external/vpx-barbwire) | :white_check_mark: | :white_check_mark: | :white_check_mark: | :white_check_mark: | :white_check_mark: | 41 |
| [Barracora (Williams 1981)](external/vpx-barracora) | :white_check_mark: | :white_check_mark: | :white_check_mark: | :white_check_mark: | :white_check_mark: | 32 |
| [Baseball (Gottlieb 1970)](external/vpx-baseball1970) | :white_check_mark: | :white_check_mark: | :white_check_mark: | :x: | :x: | 46 |
| [Batman (Data East 1991)](external/vpx-batman) | :white_check_mark: | :white_check_mark: | :white_check_mark: | :white_check_mark: | :white_check_mark: | 33 |
| [Batman (The Dark Knight) (Stern 2008)](external/vpx-darkknight) | :white_check_mark: | :white_check_mark: | :white_check_mark: | :white_check_mark: | :white_check_mark: | 55 |
| [Batman '66 (re-skin of Flash--Williams 1979)](external/vpx-batman66flash) | :white_check_mark: | :white_check_mark: | :white_check_mark: | :x: | :white_check_mark: | 60 |
| [Batman BW Edition (Data East 1991)](external/vpx-batmanbw) | :white_check_mark: | :white_check_mark: | :white_check_mark: | :white_check_mark: | :white_check_mark: | 37 |
| [Batman Forever (Sega 1995)](external/vpx-batmanforever) | :white_check_mark: | :white_check_mark: | :white_check_mark: | :white_check_mark: | :white_check_mark: | 40 |
| [Battlestar Galactica (Original 2018)](external/vpx-battlestargalactica) | :white_check_mark: | :white_check_mark: | :white_check_mark: | :x: | :white_check_mark: | 47 |
| [Baywatch Sega (1995)](external/vpx-baywatch) | :white_check_mark: | :white_check_mark: | :white_check_mark: | :white_check_mark: | :white_check_mark: | 50 |
| [Beach Bums (Original 2018)](external/vpx-beachbums) | :white_check_mark: | :white_check_mark: | :white_check_mark: |:white_check_mark: | :white_check_mark: | 42 |
| [BeastMaster V2 SoundFX, The (Original 2021)](external/vpx-beastmaster) | :white_check_mark: | :white_check_mark: | :white_check_mark: |:x: | :white_check_mark: | 60 |
| [Beat The Clock (Bally 1985)](external/vpx-beattheclock) | :white_check_mark: | :white_check_mark: | :white_check_mark: |:x: | :white_check_mark: | 34 |
| [Beavis and Butt-head: Pinballed (Original 2024)](external/vpx-bbhpinballed) | :white_check_mark: | :white_check_mark: | :white_check_mark: |:white_check_mark: | :white_check_mark: | 34 |
| [Beetlejuice (Original 2023)](external/vpx-beetlejuice) | :white_check_mark: | :white_check_mark: | :white_check_mark: |:white_check_mark: | :white_check_mark: | 38 |
| [Beetlejuice Movie Pinball (Original 2021)](external/vpx-beetlejuicemovie) | :white_check_mark: | :white_check_mark: | :white_check_mark: |:white_check_mark: | :white_check_mark: | 48 |
| [Beverly Hills Cop (Original 2019)](external/vpx-beverlyhillscop) | :white_check_mark: | :white_check_mark: | :white_check_mark: | :white_check_mark: | :white_check_mark: | 57 |
| [Big Bang Bar (Capcom 1996)](external/vpx-bigbangbar) | :white_check_mark: | :white_check_mark: | :white_check_mark: |:white_check_mark: | :white_check_mark: | 50 |
| [Big Buck Hunter Pro (Stern 2010)](external/vpx-bigbuckhunter) | :white_check_mark: | :white_check_mark: | :white_check_mark: | :white_check_mark: | :white_check_mark: | 30 |
| [Big Game (Stern 1980)](external/vpx-biggame) | :white_check_mark: | :white_check_mark: | :white_check_mark: | :x: | :white_check_mark: | 60 |
| [Big Horse (Maresa 1975)](external/vpx-bighorse) | :white_check_mark: | :white_check_mark: | :white_check_mark: | :x: | :x: | 60 |
| [Big House (Gottlieb 1989)](external/vpx-bighouse) | :white_check_mark: | :white_check_mark: | :white_check_mark: | :x: | :white_check_mark: | 32 |
| [Big Indian (Gottlieb 1975)](external/vpx-bigindian) | :white_check_mark: | :white_check_mark: | :white_check_mark: | :x: | :x: | 60 |
| [Big Lebowski, The (2025)](external/vpx-biglebowski) | :white_check_mark: | :white_check_mark: | :white_check_mark: | :white_check_mark: | :x: | 50 |
| [Big Star (Williams 1972)](external/vpx-bigstar) | :white_check_mark: | :white_check_mark: | :white_check_mark: | :x: | :x: | 60 |
| [Big Trouble in Little China (Original 2022)](external/vpx-big_trouble) | :white_check_mark: | :white_check_mark: | :white_check_mark: | :white_check_mark: | :x: | 60 |
| [Bird Fly Original (2022)](external/vpx-birdfly) | :white_check_mark: | :white_check_mark: | :white_check_mark: | :white_check_mark: | :white_check_mark: | 60 |
| [Black Belt (Bally 1986)](external/vpx-blackbeltbally) | :white_check_mark: | :white_check_mark: | :white_check_mark: |:white_check_mark: | :white_check_mark: | 55 |
| [Black Fever (Playmatic 1980)](external/vpx-blackfever) | :white_check_mark: | :white_check_mark: | :white_check_mark: |:x: | :white_check_mark: | 50 |
| [Black Hole (Gottlieb 1981)](external/vpx-blackhole) | :white_check_mark: | :white_check_mark: | :white_check_mark: | :white_check_mark: | :white_check_mark: | 30 |
| [Black Knight (Williams 1980)](external/vpx-blackknight) | :white_check_mark: | :white_check_mark: | :white_check_mark: | :white_check_mark: | :white_check_mark: | 32 |
| [Black Knight 2000 (Williams 1989)](external/vpx-blackknight2000) | :white_check_mark: | :white_check_mark: | :white_check_mark: | :white_check_mark: | :white_check_mark: | 46 |
| [Black Pyramid (Bally 1984)](external/vpx-blackpyramid) | :white_check_mark: | :white_check_mark: | :white_check_mark: | :white_check_mark: | :white_check_mark: | 60 |
| [Black Rose (Bally 1992)](external/vpx-blackrose) | :white_check_mark: | :white_check_mark: | :white_check_mark: |:white_check_mark: | :white_check_mark: | 35 |
| [Blackout (Williams 1980)](external/vpx-blackout) | :white_check_mark: | :white_check_mark: | :white_check_mark: | :white_check_mark: | :white_check_mark: | 30 |
| [Blood Machines (VPW Original 2022)](external/vpx-bloodmachines) | :white_check_mark: | :white_check_mark: | :white_check_mark: | :white_check_mark: | :x: | 27 |
| [BMX (Bally 1983)](external/vpx-bmx) | :white_check_mark: | :white_check_mark: | :white_check_mark: | :white_check_mark: | :white_check_mark: | 55 |
| [Bobby Orr Power Play (Bally 1977)](external/vpx-bobbyorr) | :white_check_mark: | :white_check_mark: | :white_check_mark: | :x: | :white_check_mark: | 40 |
| [Bone Busters Inc. (Gottlieb 1989)](external/vpx-bonebusters) | :white_check_mark: | :white_check_mark: | :white_check_mark: | :white_check_mark: | :white_check_mark: | 35 |
| [Bounty Hunter (Gottlieb 1985)](external/vpx-bountyhunter) | :white_check_mark: | :white_check_mark: | :white_check_mark: | :white_check_mark: | :white_check_mark: | 50 |
| [Bow and Arrow EM (Bally 1975)](external/vpx-bowandarrow) | :white_check_mark: | :white_check_mark: | :white_check_mark: | :x: | :x: | 48 |
| [Bram Stoker's Dracula (Williams 1993)](external/vpx-bsdracula) | :white_check_mark: | :white_check_mark: | :white_check_mark: | :white_check_mark: | :white_check_mark: | 40 |
| [Brave Team (Inder 1985)](external/vpx-braveteam) | :white_check_mark: | :white_check_mark: | :white_check_mark: | :x: | :white_check_mark: | 60 |
| [Breaking Bad (Original 2022)](external/vpx-breakingbad) | :white_check_mark: | :white_check_mark: | :white_check_mark: | :white_check_mark: | :x: | 58 |
| [Breakshot (Capcom 1996)](external/vpx-breakshot) | :white_check_mark: | :white_check_mark: | :white_check_mark: | :white_check_mark: | :white_check_mark: | 28 |
| [Breakshot - Bigus MOD (Capcom 1996)](external/vpx-breakshotbigus) | :white_check_mark: | :white_check_mark: | :white_check_mark: | :white_check_mark: | :white_check_mark: | 45 |
| [Bubba the Redneck Werewolf (Original 2017)](external/vpx-bubbatheredneckwerewolf) | :white_check_mark: | :white_check_mark: | :white_check_mark: | :x: | :white_check_mark: | 40 |
| [Buck Rogers Sound MOD (Gottlieb 1980)](external/vpx-buckrogerssound) | :white_check_mark: | :white_check_mark: | :white_check_mark: | :white_check_mark: | :white_check_mark: | 50 |
| [Bueno, el Feo, y el Malo, El (Original 2015)](external/vpx-bueno) | :white_check_mark: | :white_check_mark: | :white_check_mark: | :x: | :white_check_mark: | 60 |
| [Buffy The Vampire Slayer (Original 2022)](external/vpx-buffy) | :white_check_mark: | :white_check_mark: | :white_check_mark: | :white_check_mark: | :x: | 52 |
| [Bugs Bunny Birthday Ball (Bally 1991)](external/vpx-bugs) | :white_check_mark: | :white_check_mark: | :white_check_mark: | :white_check_mark: | :white_check_mark: | 40 |
| [Cactus Canyon (Bally 1998)](external/vpx-cactuscanyon) | :white_check_mark: | :white_check_mark: | :white_check_mark: | :white_check_mark: | :white_check_mark: | 35 |
| [Cactus Jack's (Gottlieb 1991)](external/vpx-cactusjacks) | :white_check_mark: | :white_check_mark: | :white_check_mark: | :white_check_mark: | :white_check_mark: | 29 |
| [Capersville (Bally 1966)](external/vpx-capersville) | :white_check_mark: | :white_check_mark: | :white_check_mark: | :x: | :x: | 43 |
| [Capt. Fantastic and The Brown Dirt Cowboy (Bally 1976)](external/vpx-captfantastic) | :white_check_mark: | :white_check_mark: | :white_check_mark: | :x: | :x: | 40 |
| [Capt. Fantastic and The Brown Dirt Cowboy, JPs (Bally 1976)](external/vpx-jpcaptfantastic) | :white_check_mark: | :white_check_mark: | :white_check_mark: | :x: | :x: | 60 |
| [Captain Spauldings's Museum Of Monsters and Madmen (Original 2025))](external/vpx-captainspaulding) | :white_check_mark: | :white_check_mark: | :white_check_mark: | :white_check_mark: | :x: | 35 |
| [Car Hop (Gottlieb 1991)](external/vpx-carhop) | :white_check_mark: | :white_check_mark: | :white_check_mark: | :x: | :white_check_mark: | 40 |
| [Castlevania - Symphony of the Night (Original 2022)](external/vpx-castlevaniasotn) | :white_check_mark: | :white_check_mark: | :white_check_mark: | :white_check_mark: | :x: | 60 |
| [Cat Burglars (Anthias 2024)](external/vpx-catburglars) | :white_check_mark: | :white_check_mark: | :white_check_mark: | :x: | :x: | 60 |
| [Cenobite (Uncle Willy 2023)](external/vpx-cenobite) | :white_check_mark: | :white_check_mark: | :white_check_mark: | :white_check_mark: | :x: | 60 | 
| [Centaur (Bally 1981)](external/vpx-centaur) | :white_check_mark: | :white_check_mark: | :white_check_mark: | :x: | :white_check_mark: | 35 |
| [Centigrade 37 (Gottlieb 1977)](external/vpx-centigrade37) | :white_check_mark: | :white_check_mark: | :white_check_mark: | :x: | :x: | 43 |
| [Champion Pub, The (Williams 1998)](external/vpx-champpub) | :white_check_mark: | :white_check_mark: | :white_check_mark: |:white_check_mark: | :white_check_mark: | 45 |
| [Charlie Brown Christmas, A (Original 2023)](external/vpx-acharliebrownchristmas) | :white_check_mark: | :white_check_mark: | :white_check_mark: | :x: | :x: | 60 |
| [Charlie's Angels (Gottlieb 1978)](external/vpx-charliesangelsremix) | :white_check_mark: | :white_check_mark: | :white_check_mark: |:white_check_mark: | :white_check_mark: | 57 |
| [Checkpoint (Data East 1991)](external/vpx-checkpoint) | :white_check_mark: | :white_check_mark: | :white_check_mark: | :white_check_mark: | :white_check_mark: | 35 |
| [Cheech & Chong: Road-Trip'pin (Bally 2021)](external/vpx-cheechandchong) | :white_check_mark: | :white_check_mark: | :white_check_mark: |:white_check_mark: | :white_check_mark: | 40 |
| [Cheetah (Stern 1980)](external/vpx-cheetah) | :white_check_mark: | :white_check_mark: | :white_check_mark: |:white_check_mark: | :white_check_mark: | 40 |
| [Child's Play (Original 2018)](external/vpx-childsplay) | :white_check_mark: | :white_check_mark: | :white_check_mark: |:x: | :x: | 52 |
| [Chrono Trigger (JPSalas' Pokemon Re-Theme (Original 2022)](external/vpx-chrono) | :white_check_mark: | :white_check_mark: | :white_check_mark: | :white_check_mark: | :x: | 60 |
| [Circus (Gottlieb 1980)](external/vpx-circus) | :white_check_mark: | :white_check_mark: | :white_check_mark: | :x: | :white_check_mark: | 38 |
| [Cirqus Voltaire (Bally 1997)](external/vpx-cirqus) | :white_check_mark: | :white_check_mark: | :white_check_mark: | :white_check_mark: | :white_check_mark: | 37 |
| [City Slicker (Bally 1987)](external/vpx-cityslicker) | :white_check_mark: | :white_check_mark: | :white_check_mark: | :x: | :white_check_mark: | 32 |
| [Class of 1812 (Gottlieb 1991)](external/vpx-1812) | :white_check_mark: | :white_check_mark: | :white_check_mark: | :x: | :white_check_mark: | 47 |
| [Class of 1984 (Original 2024)](external/vpx-classof1984) | :white_check_mark: | :white_check_mark: | :white_check_mark: | :x: | :white_check_mark: | 60 |
| [Cleopatra (Gottlieb 1977)](external/vpx-cleopatra) | :white_check_mark: | :white_check_mark: | :white_check_mark: | :x: | :white_check_mark: | 60 |
| [Clock of Eternal Fog (Original 2024)](external/vpx-clockofetfog) | :white_check_mark: | :white_check_mark: | :white_check_mark: | :x: | :x: | 60 |
| [Comet (Williams 1985)](external/vpx-comet) | :white_check_mark: | :white_check_mark: | :white_check_mark: | :white_check_mark: | :white_check_mark: | 34 |
| [Conan (Rowament 1983)](external/vpx-conan) | :white_check_mark: | :white_check_mark: | :white_check_mark: | :x: | :white_check_mark: | 55 |
| [Congo (Williams 1995)](external/vpx-congo) | :white_check_mark: | :white_check_mark: | :white_check_mark: | :white_check_mark: | :white_check_mark: | 40 |
| [Corvette (Midway 1994)](external/vpx-corvette) | :white_check_mark: | :white_check_mark: | :white_check_mark: | :white_check_mark: | :white_check_mark: | 45 |
| [Cosmic (Taito do Brasil 1980)](external/vpx-cosmic) | :white_check_mark: | :white_check_mark: | :white_check_mark: | :x: | :white_check_mark: | 60 |
| [Cosmic Gunfight (Williams 1982)](external/vpx-cosmicgunfight) | :white_check_mark: | :white_check_mark: | :white_check_mark: | :x: | :white_check_mark: | 60 |
| [Cosmic Princess (Stern 1979)](external/vpx-cosmicprincess) | :white_check_mark: | :white_check_mark: | :white_check_mark: | :x: | :white_check_mark: | 60 |
| [Count-Down (Gottlieb 1979)](external/vpx-countdownjp) | :white_check_mark: | :white_check_mark: | :white_check_mark: | :x: | :white_check_mark: | 60 |
| [Creature from the Black Lagoon (Bally 1992)](external/vpx-cftbl) | :white_check_mark: | :white_check_mark: | :white_check_mark: |:white_check_mark: | :white_check_mark: | 40 |
| [Creature From The Black Lagoon - BW Edition (1992)](external/vpx-creaturebw) | :white_check_mark: | :white_check_mark: | :white_check_mark: |:white_check_mark: | :white_check_mark: | 40 | 
| [Creepshow (Original 2022)](external/vpx-creepshow) | :white_check_mark: | :white_check_mark: | :white_check_mark: |:white_check_mark: | :white_check_mark: | 42 |
| [Criterium 77 (Taito do Brasil 1977)](external/vpx-criterium77) | :white_check_mark: | :white_check_mark: | :white_check_mark: | :x: | :x: | 60 |
| [CSI - LED Mod (Stern 2008)](external/vpx-csiled) | :white_check_mark: | :white_check_mark: | :white_check_mark: |:white_check_mark: | :white_check_mark: | 45 | 
| [Cue Ball Wizard (Gottlieb 1992)](external/vpx-cueball) | :white_check_mark: | :white_check_mark: | :white_check_mark: | :white_check_mark: | :white_check_mark: | 33 |
| [Cuphead Original (Original 2019)](external/vpx-cupheadoriginal) | :white_check_mark: | :white_check_mark: | :white_check_mark: | :x: | :x: | 47 |
| [Cuphead Pro (Original 2020)](external/vpx-cuphead) | :white_check_mark: | :white_check_mark: | :white_check_mark: | :x: | :x: | 34 |
| [Cybernaut (Bally 1985)](external/vpx-cybernaut) | :white_check_mark: | :white_check_mark: | :white_check_mark: | :x: | :white_check_mark: | 45 |
| [Cyclone - JP (Williams 1988)](external/vpx-cyclone) | :white_check_mark: | :white_check_mark: | :white_check_mark: | :white_check_mark: | :white_check_mark: | 45 |
| [Daredevil and The Defenders (Original 2024)](external/vpx-daredevil) | :white_check_mark: | :white_check_mark: | :white_check_mark: | :white_check_mark: | :x: | 60 |
| [Dark Crystal, The (Original 2020)](external/vpx-darkcrystal) | :white_check_mark: | :white_check_mark: | :white_check_mark: | :white_check_mark: | :x: | 60 |
| [Deadpool - JP (Original 2021)](external/vpx-deadpool) | :white_check_mark: | :white_check_mark: | :white_check_mark: | :white_check_mark: | :x: | 60 |
| [Death Note (Original 2020)](external/vpx-deathnote) | :white_check_mark: | :white_check_mark: | :white_check_mark: | :x: | :x: | 60 |
| [Deep Purple (Original 2024)](external/vpx-deeppurple) | :white_check_mark: | :white_check_mark: | :white_check_mark: | :white_check_mark: | :white_check_mark: | 45 |
| [Defender (Williams 1982)](external/vpx-defender) | :white_check_mark: | :white_check_mark: | :white_check_mark: | :white_check_mark: | :white_check_mark: | 32 |
| [Demolition Man (Williams 1994)](external/vpx-demoman) | :white_check_mark: | :white_check_mark: | :white_check_mark: | :white_check_mark: | :white_check_mark: | 42 |
| [Demolition Man (Williams 1994) - Limited Cryo Edition](external/vpx-demolitionmancryo) | :white_check_mark: | :white_check_mark: | :white_check_mark: | :white_check_mark: | :white_check_mark: | 42 |
| [Depeche Mode Pinball (Original 2021)](external/vpx-depechemode) | :white_check_mark: | :white_check_mark: | :white_check_mark: | :x: | :white_check_mark: | 60 |
| [Desert City (Fipermatic 1977)](external/vpx-desertcity) | :white_check_mark: | :white_check_mark: | :white_check_mark: | :x: | :x: | 52 |
| [Devil Riders (Zaccaria 1984)](external/vpx-devilriders) | :white_check_mark: | :white_check_mark: | :white_check_mark: | :white_check_mark: | :white_check_mark: | 45 |
| [Dick Tracy (Original 2024)](external/vpx-dicktracy) | :white_check_mark: | :white_check_mark: | :white_check_mark: | :white_check_mark: | :white_check_mark: | 60 |
| [Diner (Williams 1990)](external/vpx-diner) | :white_check_mark: | :white_check_mark: | :white_check_mark: | :white_check_mark: | :white_check_mark: | 40 |
| [Dirty Harry (Williams 1995)](external/vpx-dirtyharry) | :white_check_mark: | :white_check_mark: | :white_check_mark: | :white_check_mark: | :white_check_mark: | 45 |
| [Django Unchained (Original 2022)](external/vpx-djangounchained) | :white_check_mark: | :white_check_mark: | :white_check_mark: | :white_check_mark: | :white_check_mark: | 45 |
| [Doctor Who (Bally 1992)](external/vpx-doctorwho) | :white_check_mark: | :white_check_mark: | :white_check_mark: | :white_check_mark: | :white_check_mark: | 35 |
| [Dolly Parton (Bally 1979)](external/vpx-dolly) | :white_check_mark: | :white_check_mark: | :white_check_mark: | :x: | :white_check_mark: | 60 |
| [Doodle Bug (Williams 1971)](external/vpx-doodlebug) | :white_check_mark: | :white_check_mark: | :white_check_mark: | :x: | :x: | 47 |
| [Doom Eternal (Original 2022)](external/vpx-doometernal) | :white_check_mark: | :white_check_mark: | :white_check_mark: | :white_check_mark: | :x: | 60 |
| [Dr. Dude (Bally 1999)](external/vpx-drdude) | :white_check_mark: | :white_check_mark: | :white_check_mark: | :white_check_mark: | :white_check_mark: | 42 |
| [Dr. Jekyll and Mr. Hyde (Original 2022)](external/vpx-drjekyllandmrhyde) | :white_check_mark: | :white_check_mark: | :white_check_mark: | :x: | :white_check_mark: | 45 |
| [Dracula (Stern 1979)](external/vpx-dracula) | :white_check_mark: | :white_check_mark: | :white_check_mark: | :white_check_mark: | :white_check_mark: | 53 |
| [Dragon Ball Z (Original 2018)](external/vpx-dbz) | :white_check_mark: | :white_check_mark: | :white_check_mark: | :x: | :x: | 60 |
| [Dragon Ball Z Budokai (Original 2023)](external/vpx-dbzbudokai) | :white_check_mark: | :white_check_mark: | :white_check_mark: | :white_check_mark: | :x: | 60 |
| [Drakor (Taito do Brasil 1979)](external/vpx-drakor) | :white_check_mark: | :white_check_mark: | :white_check_mark: | :x: | :white_check_mark: | 60 |
| [Ducktales - Quest For Money (Original 2020)](external/vpx-ducktales) | :white_check_mark: | :white_check_mark: | :white_check_mark: | :white_check_mark: | :x: | 60 |
| [Duke Nukem 3D (Original 2020)](external/vpx-dukenukem3d) | :white_check_mark: | :white_check_mark: | :white_check_mark: | :white_check_mark: | :white_check_mark: | 60 |
| [DUNE (Original 2024)](external/vpx-dune) | :white_check_mark: | :white_check_mark: | :white_check_mark: | :white_check_mark: | :x: | 40 |
| [Dungeons & Dragons (Bally 1987)](external/vpx-dungeonsndragons) | :white_check_mark: | :white_check_mark: | :white_check_mark: | :white_check_mark: | :white_check_mark: | 48 |
| [Earthshaker (Williams 1989)](external/vpx-earthshaker) | :white_check_mark: | :white_check_mark: | :white_check_mark: | :white_check_mark: | :white_check_mark: | 32 |
| [Eight Ball Champ (Bally 1985)](external/vpx-eightballchamp) | :white_check_mark: | :white_check_mark: | :white_check_mark: | :x: | :white_check_mark: | 51 |
| [Eight Ball Deluxe (Bally 1981)](external/vpx-eightballdeluxe) | :white_check_mark: | :white_check_mark: | :white_check_mark: |:x: | :white_check_mark: | 45 |
| [Eight Ball, JPs (Bally 1977)](external/vpx-jpeightball) | :white_check_mark: | :white_check_mark: | :white_check_mark: | :x: | :white_check_mark: | 60 |
| [El Dorado (Gottlieb 1975)](external/vpx-eldorado) | :white_check_mark: | :white_check_mark: | :white_check_mark: | :x: | :x: | 43 |
| [Elvira and the Party Monsters (Bally 1989)](external/vpx-partymonsters) | :white_check_mark: | :white_check_mark: | :white_check_mark: | :white_check_mark: | :white_check_mark: | 33 |
| [Elvira's House of Horrors Remix (Original 2021)](external/vpx-elvirashouseofhorrors) | :white_check_mark: | :white_check_mark: | :white_check_mark: | :x: | :white_check_mark: | 38 |
| [Elvis (Stern 2004)](external/vpx-elvis) | :white_check_mark: | :white_check_mark: | :white_check_mark: | :white_check_mark: | :white_check_mark: | 50 |
| [Embryon (Bally 1981)](external/vpx-embryon) | :white_check_mark: | :white_check_mark: | :white_check_mark: | :white_check_mark: | :white_check_mark: | 29 |
| [Escape from the Lost World (Bally 1988)](external/vpx-escapefromthelostworld) | :white_check_mark: | :white_check_mark: | :white_check_mark: | :white_check_mark: | :white_check_mark: | 50 |
| [Evel Knievel (Bally 1977)](external/vpx-evelknievel) | :white_check_mark: | :white_check_mark: | :white_check_mark: | :x: | :white_check_mark: | 50 |
| [Evil Dead 2 - Version A (Original 2022)](external/vpx-evildead2a) | :white_check_mark: | :white_check_mark: | :white_check_mark: | :x: | :white_check_mark: | 60 |
| [Evil Dead 2 - Version B (Original 2022)](external/vpx-evildead2b) | :white_check_mark: | :white_check_mark: | :white_check_mark: | :x: | :white_check_mark: | 60 |
| [Evil Dead 2 (TBA 2019)](external/vpx-evildead22019) | :white_check_mark: | :white_check_mark: | :white_check_mark: | :x: | :white_check_mark: | 60 |
| [Evil Dead 3 Army of Darkness (TBA 2020)](external/vpx-armyofdarkness) | :white_check_mark: | :white_check_mark: | :white_check_mark: | :x: | :x: | 52 |
| [Evil Fight (Playmatic 1980)](external/vpx-evilfight) | :white_check_mark: | :white_check_mark: | :white_check_mark: | :x: | :white_check_mark: | 53 |
| [Exorcist, The (Original 2023)](external/vpx-exorcist) | :white_check_mark: | :white_check_mark: | :white_check_mark: | :white_check_mark: | :x: | 55 |
| [F-14 Tomcat Hanibals Mod (Williams, 1987)](external/vpx-f14tomcat) | :white_check_mark: | :white_check_mark: | :white_check_mark: | :white_check_mark: | :white_check_mark: | 40 |
| [Family Guy (Stern 2007)](external/vpx-familyguy) | :white_check_mark: | :white_check_mark: | :white_check_mark: | :white_check_mark: | :white_check_mark: | 28 |
| [Fan-Tas-Tic (Williams 1972)](external/vpx-fantastic) | :white_check_mark: | :white_check_mark: | :white_check_mark: | :x: | :x: | 60 |
| [Far Cry 3 - Blood Dragon (Original 2018)](external/vpx-farcry3) | :white_check_mark: | :white_check_mark: | :white_check_mark: | :x: | :white_check_mark: | 60 |
| [Farfalla (Zaccaria 1983)](external/vpx-farfalla) | :white_check_mark: | :white_check_mark: | :x: | :white_check_mark: | :white_check_mark: | 45 |
| [Fast Draw (Gottlieb 1975)](external/vpx-fastdraw) | :white_check_mark: | :white_check_mark: | :white_check_mark: | :x: | :x: | 51 |
| [Fathom (Bally 1981)](external/vpx-fathom) | :white_check_mark: | :white_check_mark: | :white_check_mark: | :white_check_mark: | :white_check_mark: | 34 |
| [Fifth Element, The (original 2022)](external/vpx-fifthelement) | :white_check_mark: | :white_check_mark: | :white_check_mark: | :white_check_mark: | :x: | 60 |
| [Fire Action - JP (Taito do Brasil 1980)](external/vpx-jpfireaction) | :white_check_mark: | :white_check_mark: | :white_check_mark: | :x: | :white_check_mark: | 60 |
| [Fire Action de Luxe - JP (Taito do Brasil 1983)](external/vpx-jpfireactiondeluxe) | :white_check_mark: | :white_check_mark: | :white_check_mark: | :x: | :white_check_mark: | 60 |
| [Fire! (Williams 1987)](external/vpx-fire) | :white_check_mark: | :white_check_mark: | :white_check_mark: | :white_check_mark: | :white_check_mark: | 45 |
| [Fireball (Bally 1972)](external/vpx-fireball) | :white_check_mark: | :white_check_mark: | :white_check_mark: | :x: | :x: | 60 |
| [Fireball II (Bally 1981)](external/vpx-fireballii) | :white_check_mark: | :white_check_mark: | :white_check_mark: | :x: | :white_check_mark: | 55 |
| [Firepower (Williams 1980)](external/vpx-firepower) | :white_check_mark: | :white_check_mark: | :white_check_mark: | :white_check_mark: | :white_check_mark: | 48 |
| [Firepower II (Williams 1983)](external/vpx-firepower2) | :white_check_mark: | :white_check_mark: | :white_check_mark: | :white_check_mark: | :white_check_mark: | 48 |
| [Fish Tales (Williams 1992)](external/vpx-fishtales) | :white_check_mark: | :white_check_mark: | :white_check_mark: | :white_check_mark: | :white_check_mark: | 32 |
| [Five Nights at Freddy's (Original 2021)](external/vpx-fivenightatfreddys) | :white_check_mark: | :white_check_mark: | :white_check_mark: | :white_check_mark: | :white_check_mark: | 48 |
| [Flash (Williams 1979)](external/vpx-flash) | :white_check_mark: | :white_check_mark: | :white_check_mark: | :x: | :white_check_mark: | 60 |
| [Flash Gordon (Bally 1981)](external/vpx-flashgordon) | :white_check_mark: | :white_check_mark: | :white_check_mark: | :white_check_mark: | :white_check_mark: | 35 |
| [Flash Gordon (Sound Mod) (Bally 1981)](external/vpx-flashgordonsm) | :white_check_mark: | :white_check_mark: | :white_check_mark: | :white_check_mark: | :white_check_mark: | 35 |
| [Flashman - JP (Sportmatic 1984)](external/vpx-jpflashman) | :white_check_mark: | :white_check_mark: | :white_check_mark: | :x: | :white_check_mark: | 60 |
| [Fleetwood Mac (Original 2024)](external/vpx-fleetwood) | :white_check_mark: | :white_check_mark: | :white_check_mark: | :x: | :white_check_mark: | 52 |
| [Flight 2000 (Stern 1980)](external/vpx-flight2000) | :white_check_mark: | :white_check_mark: | :white_check_mark: | :x: | :white_check_mark: | 60 |
| [Flintstones, The (Williams 1994)](external/vpx-flintstones) | :white_check_mark: | :white_check_mark: | :white_check_mark: | :white_check_mark: | :white_check_mark: | 30 |
| [Flipper Football (Capcom 1996)](external/vpx-flipperfootball) | :white_check_mark: | :white_check_mark: | :white_check_mark: | :x: | :white_check_mark: | 50 |
| [Fog, The (Original 2022)](external/vpx-thefog) | :white_check_mark: | :white_check_mark: | :white_check_mark: | :x: | :x: | 52 |
| [Football, JPs (Taito do Brasil 1979)](external/vpx-jpfootball) | :white_check_mark: | :white_check_mark: | :white_check_mark: | :x: | :x: | 60 |
| [Frank Thomas' Big Hurt (Gottlieb 1995)](external/vpx-frankthomas) | :white_check_mark: | :white_check_mark: | :white_check_mark: | :white_check_mark: | :white_check_mark: | 50 |
| [Frankenstein - Balutito MOD (Original 2022)](external/vpx-frankenstein) | :white_check_mark: | :white_check_mark: | :white_check_mark: | :white_check_mark: | :white_check_mark: | 40 |
| [Frankenstein - Black and White Balutito MOD (Original 2022)](external/vpx-frankensteinbw) | :white_check_mark: | :white_check_mark: | :white_check_mark: | :white_check_mark: | :white_check_mark: | 40 |
| [Freddy A Nightmare on Elm Street (Gottlieb 1994)](external/vpx-freddy) | :white_check_mark: | :white_check_mark: | :white_check_mark: |:white_check_mark: | :white_check_mark: | 33 |
| [Freddy A Nightmare on Elm Street LED Mod (Gottlieb 1994)](external/vpx-freddyled) | :white_check_mark: | :white_check_mark: | :white_check_mark: |:white_check_mark: | :white_check_mark: | 35 |
| [Freefall (Stern 1981)](external/vpx-freefall) | :white_check_mark: | :white_check_mark: | :white_check_mark: |:x: | :white_check_mark: | 60 |
| [Friday the 13th - JP (Original 2021)](external/vpx-fridaythe13th) | :white_check_mark: | :white_check_mark: | :white_check_mark: | :white_check_mark: | :x: | 60 |
| [Frontier (Bally 1980)](external/vpx-frontier) | :white_check_mark: | :white_check_mark: | :white_check_mark: | :white_check_mark: | :white_check_mark: | 60 |
| [Full Metal Jacket (Original 2022)](external/vpx-fullmetaljacket) | :white_check_mark: | :white_check_mark: | :white_check_mark: | :white_check_mark: | :white_check_mark: | 50 |
| [Funhouse (Williams 1990)](external/vpx-funhouse) | :white_check_mark: | :white_check_mark: | :white_check_mark: | :white_check_mark: | :white_check_mark: | 30 |
| [Futurama (Original 2024)](external/vpx-futurama) | :white_check_mark: | :white_check_mark: | :white_check_mark: | :white_check_mark: | :white_check_mark: | 35 |
| [Future Spa (Bally 1979)](external/vpx-futurespa) | :white_check_mark: | :white_check_mark: | :white_check_mark: | :x: | :white_check_mark: | 57 |
| [Galaxy (Stern 1980)](external/vpx-galaxy) | :white_check_mark: | :white_check_mark: | :white_check_mark: | :white_check_mark: | :white_check_mark: | 42 |
| [Gamatron (Pinstar 1985)](external/vpx-gamatron) | :white_check_mark: | :white_check_mark: | :white_check_mark: | :white_check_mark: | :white_check_mark: | 60 |
| [Gargamel Park (Orginal 2016)](external/vpx-gargamelpark) | :white_check_mark: | :white_check_mark: | :white_check_mark: | :white_check_mark: | :x: | 60 |
| [Gemini 2000 (Taito do Brasil 1982)](external/vpx-gemini2000) | :white_check_mark: | :white_check_mark: | :white_check_mark: | :x: | :white_check_mark: | 55 |
| [Genie (Gottlieb 1979)](external/vpx-genie) | :white_check_mark: | :white_check_mark: | :white_check_mark: | :x: | :white_check_mark: | 40 |
| [George Michael - Faith (Original 2023)](external/vpx-georgemichael) | :white_check_mark: | :white_check_mark: | :white_check_mark: |:white_check_mark: | :white_check_mark: | 60 |
| [Getaway, The - High Speed II (Williams 1992)](external/vpx-getaway) | :white_check_mark: | :white_check_mark: | :white_check_mark: |:white_check_mark: | :white_check_mark: | 42 |
| [Ghostbusters Slimer 5.0.0 - JP (Original 2017)](external/vpx-ghostbustersslimer) | :white_check_mark: | :white_check_mark: | :white_check_mark: | :white_check_mark: | :x: | 55 |
| [Gilligan's Island (Bally 1991)](external/vpx-gilligansisland) | :white_check_mark: | :white_check_mark: | :white_check_mark: | :white_check_mark: | :white_check_mark: | 40 |
| [Gladiators (Gottlieb 1993)](external/vpx-gladiators) | :white_check_mark: | :white_check_mark: | :white_check_mark: |:white_check_mark: | :white_check_mark: | 45 |
| [Godfather, The (Original 2024)](external/vpx-godfather) | :white_check_mark: | :white_check_mark: | :white_check_mark: | :white_check_mark: | :x: | 60 |
| [Godzilla (Sega 1998)](external/vpx-godzilla) | :white_check_mark: | :white_check_mark: | :white_check_mark: | :white_check_mark: | :white_check_mark: | 36 |
| [Godzilla LE (Sega - Stern Mashup) (Original 2021)](external/vpx-godzillale) | :white_check_mark: | :white_check_mark: | :white_check_mark: | :white_check_mark: | :white_check_mark: | 39 |
| [Goin' Nuts (Gottlieb 1983)](external/vpx-goinnuts) | :white_check_mark: | :white_check_mark: | :white_check_mark: |:white_check_mark: | :white_check_mark: | 40 |
| [Gold Ball (Bally 1983)](external/vpx-goldball) | :white_check_mark: | :white_check_mark: | :white_check_mark: | :white_check_mark: | :white_check_mark: | 44 |
| [Gold Wings (Gottlieb 1986)](external/vpx-goldwings) | :white_check_mark: | :white_check_mark: | :white_check_mark: | :white_check_mark: | :white_check_mark: | 45 |
| [Golden Cue (Sega 1998)](external/vpx-goldencue) | :white_check_mark: | :white_check_mark: | :white_check_mark: | :white_check_mark: | :white_check_mark: | 38 |
| [Goldeneye (Sega 1996)](external/vpx-goldeneye) | :white_check_mark: | :white_check_mark: | :white_check_mark: | :white_check_mark: | :white_check_mark: | 35 |
| [Goonies, The - Never Say Die (Original 2021)](external/vpx-goonies) | :white_check_mark: | :white_check_mark: | :white_check_mark: | :white_check_mark: | :x: | 32 |
| [Gorgar (Williams 1979)](external/vpx-gorgar) | :white_check_mark: | :white_check_mark: | :white_check_mark: |:white_check_mark: | :white_check_mark: | 45 |
| [GORILLAZ (Original 2024)](external/vpx-gorillaz) | :white_check_mark: | :white_check_mark: | :white_check_mark: | :white_check_mark: | :x: | 30 |
| [Grand Lizard (Williams 1986)](external/vpx-grandlizard) | :white_check_mark: | :white_check_mark: | :white_check_mark: | :white_check_mark: | :white_check_mark: | 40 |
| [Grand Prix - JP (Stern 2005)](external/vpx-grandprix) | :white_check_mark: | :white_check_mark: | :white_check_mark: | :white_check_mark: | :white_check_mark: | 52 |
| [Grand Slam (Gottlieb 1972)](external/vpx-grandslam1972) | :white_check_mark: | :white_check_mark: | :white_check_mark: | :x: | :x: | 45 |
| [Grease (Original 2020)](external/vpx-grease) | :white_check_mark: | :white_check_mark: | :white_check_mark: | :white_check_mark: | :white_check_mark: | 60 |
| [Grease B&W Pro (2021)](external/vpx-greaseblackandwhite) | :white_check_mark: | :white_check_mark: | :white_check_mark: | :white_check_mark: | :white_check_mark: | 60 |
| [Great Houdini (Original 2022)](external/vpx-greathoudini) | :white_check_mark: | :white_check_mark: | :white_check_mark: | :white_check_mark: | :x: | 50 |
| [Gremlins (Original 2022)](external/vpx-gremlins) | :white_check_mark: | :white_check_mark: | :white_check_mark: | :white_check_mark: | :white_check_mark: | 45 |
| [Guardians of the Galaxy Trilogy (Original 2023)](external/vpx-gogtrilogy) | :white_check_mark: | :white_check_mark: | :white_check_mark: | :white_check_mark: | :x: | 60 |
| [Guns N' Roses (Data East 1994)](external/vpx-gnr) | :white_check_mark: | :white_check_mark: | :white_check_mark: | :white_check_mark: | :white_check_mark: | 40 |
| [GUNSHIP PINBALL (Music Mod) (Original 2023)](external/vpx-gunship) | :white_check_mark: | :white_check_mark: | :white_check_mark: | :white_check_mark: | :white_check_mark: | 55 |
| [Hall & Oates (Original 2025)](external/vpx-hallandoates) | :white_check_mark: | :white_check_mark: | :white_check_mark: | :x: | :white_check_mark: | 45 |
| [Halloween 1978-1981 (Original 2022)](external/vpx-halloween) | :white_check_mark: | :white_check_mark: | :white_check_mark: | :white_check_mark: | :white_check_mark: | 40 |
| [Halloween MM Edition (Original 2023)](external/vpx-halloweenmm) | :white_check_mark: | :white_check_mark: | :white_check_mark: | :white_check_mark: | :x: | 60 |
| [Hannibal Lecter (Original 2022)](external/vpx-hanniballec) | :white_check_mark: | :white_check_mark: | :white_check_mark: | :white_check_mark: | :x: | 60 |
| [Hardbody (Bally 1987)](external/vpx-hardbody) | :white_check_mark: | :white_check_mark: | :white_check_mark: | :x: | :white_check_mark: | 48 |
| [Harlem Globetrotters On Tour, JPs (Bally 1978)](external/vpx-harlemglobetrotters) | :white_check_mark: | :white_check_mark: | :white_check_mark: | :white_check_mark: | :white_check_mark: | 60 |
| [Harley Quinn (Original 2017)](external/vpx-harleyquinn) | :white_check_mark: | :white_check_mark: | :white_check_mark: | :white_check_mark: | :white_check_mark: | 50 |
| [Harley Davidson (Bally 1991)](external/vpx-hdavidson) | :white_check_mark: | :white_check_mark: | :white_check_mark: | :white_check_mark: | :white_check_mark: | 50 |
| [Harley Davidson (Sega 1999)](external/vpx-harleyd) | :white_check_mark: | :white_check_mark: | :white_check_mark: | :white_check_mark: | :white_check_mark: | 40 |
| [Heavy Metal [Classic] (Rowamet 1983)](external/vpx-heavymetalclassic) | :white_check_mark: | :white_check_mark: | :white_check_mark: | :x: | :white_check_mark: | 60 |
| [Hellboy Pinball (Original 2024)](external/vpx-hellboy) | :white_check_mark: | :white_check_mark: | :white_check_mark: | :white_check_mark: | :x: | 40 |
| [High Roller Casino (Stern 2001)](external/vpx-highrollercasino) | :white_check_mark: | :white_check_mark: | :white_check_mark: | :white_check_mark: | :white_check_mark: | 40 | 
| [Highlander (TBA 2019)](external/vpx-highlander) | :white_check_mark: | :white_check_mark: | :white_check_mark: | :x: | :white_check_mark: | 60 |
| [HipHop (Original 2024)](external/vpx-hiphop) | :white_check_mark: | :white_check_mark: | :white_check_mark: | :white_check_mark: | :white_check_mark: | 59 |
| [Hollywood Heat (Gottlieb 1986)](external/vpx-hollywoodheat) | :white_check_mark: | :white_check_mark: | :white_check_mark: | :white_check_mark: | :white_check_mark: | 45 |
| [Hook (Data East 1992)](external/vpx-hook) | :white_check_mark: | :white_check_mark: | :white_check_mark: | :white_check_mark: | :white_check_mark: | 35 |
| [Horrorburg - JP's (Original 2023)](external/vpx-horrorburg) | :white_check_mark: | :white_check_mark: | :white_check_mark: | :white_check_mark: | :x: | 57 |
| [Humpty Dumpty (Gottlieb 1947)](external/vpx-humptydumpty)  | :white_check_mark: | :white_check_mark: | :white_check_mark: | :x: | :x: | 60 |
| [Hurricane - Balutito Mod 2.0 (Williams 1991)](external/vpx-hurricane) | :white_check_mark: | :white_check_mark: | :white_check_mark: |:white_check_mark: | :white_check_mark: | 40 |
| [I Dream of Jeannie (Original 2019)](external/vpx-idreamofjeannie) | :white_check_mark: | :white_check_mark: | :white_check_mark: | :x: | :white_check_mark: | 60 |
| [Ice Fever (Gottlieb 1985)](external/vpx-icefever) | :white_check_mark: | :white_check_mark: | :white_check_mark: | :white_check_mark: | :white_check_mark: | 45 |
| [Incredible Hulk (Gottlieb 1979)](external/vpx-incrediblehulk) | :white_check_mark: | :white_check_mark: | :white_check_mark: | :white_check_mark: | :white_check_mark: | 60 |
| [Independence Day (Sega 1996)](external/vpx-id4) | :white_check_mark: | :white_check_mark: | :white_check_mark: | :white_check_mark: | :white_check_mark: | 48 |
| [Indiana Jones - JP (Stern 2008)](external/vpx-indianajones) | :white_check_mark: | :white_check_mark: | :white_check_mark: | :white_check_mark: | :white_check_mark: | 57 |
| [Indiana Jones The Pinball Adventure (Williams 1993)](external/vpx-indianajonestpa) | :white_check_mark: | :white_check_mark: | :white_check_mark: | :white_check_mark: | :white_check_mark: | 41 |
| [Indianapolis 500 (Bally 1995)](external/vpx-indy500) | :white_check_mark: | :white_check_mark: | :white_check_mark: | :white_check_mark: | :white_check_mark: | 48 |
| [Iron Maiden (Stern 1981)](external/vpx-ironmaiden) | :white_check_mark: | :white_check_mark: | :white_check_mark: | :white_check_mark: | :white_check_mark: | 60 |
| [Iron Man 2, JP's (Original 2018)](external/vpx-ironman2jp) | :white_check_mark: | :white_check_mark: | :white_check_mark: | :white_check_mark: | :white_check_mark: | 60 |
| [IT - Pinball Madness - JP (Original 2022)](external/vpx-itpinballmadness) | :white_check_mark: | :white_check_mark: | :white_check_mark: | :white_check_mark: | :x: | 59 |
| [Jack Sparrow (Original 2023)](external/vpx-jacksparrow) | :white_check_mark: | :white_check_mark: | :white_check_mark: | :white_check_mark: | :x: | 55 |
| [Jack-Bot (Williams 1995)](external/vpx-jackbot) | :white_check_mark: | :white_check_mark: | :white_check_mark: | :white_check_mark: | :white_check_mark: | 35 |
| [Jake Mate (Petaco - 1974)](external/vpx-jakemate) | :white_check_mark: | :white_check_mark: | :white_check_mark: | :x: | :x: | 60 |
| [James Bond 007 (Stern 2022)](external/vpx-jamesbond007) | :white_check_mark: | :white_check_mark: | :white_check_mark: | :white_check_mark: | :x: | 60 |
| [James Bond 007 60th Anniversary (Stern 2023)](external/vpx-jb00760th) | :white_check_mark: | :white_check_mark: | :white_check_mark: | :white_check_mark: | :x: | 60 |
| [Jaws (Balutito MOD) (Original 2013)](external/vpx-jaws) | :white_check_mark: | :white_check_mark: | :white_check_mark: | :white_check_mark: | :x: | 45 |
| [Jet Spin (Gottlieb 1977)](external/vpx-jetspin) | :white_check_mark: | :white_check_mark: | :white_check_mark: | :x: | :x: | 58 |
| [Jimi Hendrix (Original 2021)](external/vpx-jimihendrix) | :white_check_mark: | :white_check_mark: | :white_check_mark: | :x: | :white_check_mark: | 60 |
| [Joe Bar Team (ZXR 2019)](external/vpx-joebarteam) | :white_check_mark: | :white_check_mark: | :white_check_mark: | :x: | :white_check_mark: | 52 |
| [Johnny Mnemonic (Williams 1995)](external/vpx-johnnymnemonic) | :white_check_mark: | :white_check_mark: | :white_check_mark: | :white_check_mark: | :white_check_mark: | 41 |
| [Joker Poker (Gottlieb 1978)](external/vpx-jokerpoker) | :white_check_mark: | :white_check_mark: | :white_check_mark: | :x: | :white_check_mark: | 50 |
| [Jokerz! (Williams 1988)](external/vpx-jokerz) | :white_check_mark: | :white_check_mark: | :white_check_mark: | :white_check_mark: | :white_check_mark: | 40 |
| [Jolly Roger (Williams 1967)](external/vpx-jollyroger) | :white_check_mark: | :white_check_mark: | :white_check_mark: | :x: | :x: | 51 |
| [Joust (Williams 1983)](external/vpx-joust) | :white_check_mark: | :white_check_mark: | :white_check_mark: | :white_check_mark: | :white_check_mark: | 60 |
| [Judge Dredd (Bally 1993)](external/vpx-judgedredd) | :white_check_mark: | :white_check_mark: | :white_check_mark: | :white_check_mark: | :white_check_mark: | 45 |
| [Jumanji (Original 2023)](external/vpx-jumanji) | :white_check_mark: | :white_check_mark: | :white_check_mark: | :white_check_mark: | :x: | 48 |
| [Jungle Lord (Williams 1981)](external/vpx-junglelord) | :white_check_mark: | :white_check_mark: | :white_check_mark: | :x: | :white_check_mark: | 30 | 
| [Junk Yard (Williams 1996)](external/vpx-junkyard) | :white_check_mark: | :white_check_mark: | :white_check_mark: | :white_check_mark: | :white_check_mark: | 40 |
| [Junkyard Cats (Bailey 2012)](external/vpx-junkyardcats) | :white_check_mark: | :white_check_mark: | :white_check_mark: | :white_check_mark: | :x: | 54 |
| [Jurassic Park (Data East 1993)](external/vpx-jurassicpark) | :white_check_mark: | :white_check_mark: | :white_check_mark: |:white_check_mark: | :white_check_mark: | 30 |
| [Jurassic Park Pro LE (Stern 2019)](external/vpx-jurassicparkle) | :white_check_mark: | :white_check_mark: | :white_check_mark: |:white_check_mark: | :x: | 48 |
| [Kill Bill (Original 2022)](external/vpx-killbill) | :white_check_mark: | :white_check_mark: | :white_check_mark: | :white_check_mark: | :x: | 60 |
| [Killer Instinct (Original 2024)](external/vpx-killerinstinct) | :white_check_mark: | :white_check_mark: | :white_check_mark: | :white_check_mark: | :white_check_mark: | 44 |
| [KING Donkey Kong (Original 2023)](external/vpx-kingdonkeykong) | :white_check_mark: | :white_check_mark: | :white_check_mark: | :white_check_mark: | :white_check_mark: | 48 |
| [King Kong (Data East 1990)](external/vpx-kingkong) | :white_check_mark: | :white_check_mark: | :white_check_mark: | :white_check_mark: | :white_check_mark: | 50 |
| [King Tut (Bally 1969)](external/vpx-kingtut) | :white_check_mark: | :white_check_mark: | :white_check_mark: | :x: | :x: | 60 |
| [Kingpin (Capcom 1996)](external/vpx-kingpin) | :white_check_mark: | :white_check_mark: | :white_check_mark: | :white_check_mark: | :white_check_mark: | 42 |
| [KISS (Bally 1979)](external/vpx-kissbally) | :white_check_mark: | :white_check_mark: | :white_check_mark: | :white_check_mark: | :white_check_mark: | 60 |
| [KISS (Stern 2015)](external/vpx-kiss) | :white_check_mark: | :white_check_mark: | :white_check_mark: | :white_check_mark: | :x: | 55 |
| [Klondike (Williams 1971)](external/vpx-klondike) | :white_check_mark: | :white_check_mark: | :white_check_mark: | :x: | :x: | 60 |
| [Krull (Gottlieb 1983)](external/vpx-krull) | :white_check_mark: | :white_check_mark: | :white_check_mark: | :white_check_mark: | :white_check_mark: | 57 |
| [Kung Fu Hustle (Original 2024)](external/vpx-kungfuhustle) | :white_check_mark: | :white_check_mark: | :white_check_mark: | :white_check_mark: | :x: | 60 |
| [Laser Cue (Williams 1984)](external/vpx-lasercue) | :white_check_mark: | :white_check_mark: | :white_check_mark: | :x: | :white_check_mark: | 33 |
| [Laser War (Data East 1987)](external/vpx-laserwar) | :white_check_mark: | :white_check_mark: | :white_check_mark: | :white_check_mark: | :white_check_mark: | 29 |
| [Last Action Hero (Balutito Mod) (Data East 1993)](external/vpx-lastactionhero) | :white_check_mark: | :white_check_mark: | :white_check_mark: | :white_check_mark: | :white_check_mark: | 50 |
| [Last Starfighter, The (Taito, 1983)](external/vpx-thelaststarfighter) | :white_check_mark: | :white_check_mark: | :white_check_mark: | :x: | :white_check_mark: | 52 |
| [Legend - A Pinball Adventure (Original 2023)](external/vpx-legend) | :white_check_mark: | :white_check_mark: | :white_check_mark: | :white_check_mark: | :white_check_mark: | 54 |
| [Legend of Zelda, The (Original 2015)](external/vpx-legendofzelda) | :white_check_mark: | :white_check_mark: | :white_check_mark: | :white_check_mark: | :x: | 60 |
| [Leprechaun King, The (Original 2019)](external/vpx-theleprechaunking) | :white_check_mark: | :white_check_mark: | :white_check_mark: | :white_check_mark: | :white_check_mark: | 40 |
| [Lethal Weapon 3 (Data East 1992)](external/vpx-lethalweapon3) | :white_check_mark: | :white_check_mark: | :white_check_mark: | :white_check_mark: | :white_check_mark: | 50 |
| [Lightning (Stern 1981)](external/vpx-lightning) | :white_check_mark: | :white_check_mark: | :white_check_mark: | :x: | :white_check_mark: | 60 |
| [Lights Camera Action! (Gottlieb 1989)](external/vpx-lca) | :white_check_mark: | :white_check_mark: | :white_check_mark: | :white_check_mark: | :white_check_mark: | 50 |
| [Lord of the Rings - JP (Original 2017)](external/vpx-lordoftherings) | :white_check_mark: | :white_check_mark: | :white_check_mark: | :white_check_mark: | :white_check_mark: | 49 |
| [Lost in Space Bigus (MOD) 2.0 (Sega 1998)](external/vpx-lostinspace) | :white_check_mark: | :white_check_mark: | :white_check_mark: | :white_check_mark: | :white_check_mark: | 60 |
| [Lost World (Bally 1978)](external/vpx-lostworld) | :white_check_mark: | :white_check_mark: | :white_check_mark: | :x: | :white_check_mark: | 56 |
| [Lost World Jurassic Park, The - JP (Sega 1997)](external/vpx-thelostworldjp) | :white_check_mark: | :white_check_mark: | :white_check_mark: | :white_check_mark: | :white_check_mark: | 47 |
| [Lucky Seven (Williams 1978)](external/vpx-luckyseven) | :white_check_mark: | :white_check_mark: | :white_check_mark: | :white_check_mark: | :white_check_mark: | 60 |
| [Mac's Galaxy (MAC 1986)](external/vpx-macgalaxy) | :white_check_mark: | :white_check_mark: | :white_check_mark: | :x: | :white_check_mark: | 60 |
| [Mac Jungle (MAC 1987)](external/vpx-macjungle) | :white_check_mark: | :white_check_mark: | :white_check_mark: | :x: | :white_check_mark: | 60 |
| [Machine, Bride of Pin-Bot, The (Williams 1991)](external/vpx-bop) | :white_check_mark: | :white_check_mark: | :white_check_mark: | :white_check_mark: | :white_check_mark: | 25 |
| [Magic Castle (Zaccaria 1984)](external/vpx-magiccastle) | :white_check_mark: | :white_check_mark: | :white_check_mark: | :x: | :white_check_mark: | 52 |
| [Mandalorian, The (Stern 2021)](external/vpx-mandalorian) | :white_check_mark: | :white_check_mark: | :white_check_mark: | :white_check_mark: | :x: | 49 |
| [Mario Andretti (Gottlieb 1995)](external/vpx-marioandretti) | :white_check_mark: | :white_check_mark: | :white_check_mark: | :white_check_mark: | :white_check_mark: | 33 |
| [Mary Shelley's Frankenstein (Sega 1995)](external/vpx-maryshelleyfrank) | :white_check_mark: | :white_check_mark: | :white_check_mark: | :white_check_mark: | :white_check_mark: | 40 |
| [Mask, The (Original 2019)](external/vpx-themask) | :white_check_mark: | :white_check_mark: | :white_check_mark: | :x: | :white_check_mark: | 60 |
| [Masters of the Universe (Original 2018)](external/vpx-mastersoftheuniverse) | :white_check_mark: | :white_check_mark: | :white_check_mark: | :white_check_mark: | :x: | 54 |
| [Mata Hari (Bally 1978)](external/vpx-matahari) | :white_check_mark: | :white_check_mark: | :white_check_mark: | :white_check_mark: | :white_check_mark: | 60 |
| [Matrix, The (Original 2023)](external/vpx-thematrix) | :white_check_mark: | :white_check_mark: | :white_check_mark: | :white_check_mark: | :x: | 48 |
| [Maverick (Data East 1994)](external/vpx-maverick) | :white_check_mark: | :white_check_mark: | :white_check_mark: | :white_check_mark: | :white_check_mark: | 35 |
| [Medieval Madness (Williams 1997)](external/vpx-mm) | :white_check_mark: | :white_check_mark: | :white_check_mark: |:white_check_mark: | :white_check_mark: | 40 |
| [Medusa (Bally 1981)](external/vpx-medusa) | :white_check_mark: | :white_check_mark: | :white_check_mark: | :white_check_mark: | :white_check_mark: | 32 |
| [Medusa - JP (Bally 1981)](external/vpx-jpmedusa) | :white_check_mark: | :white_check_mark: | :white_check_mark: | :x: | :white_check_mark: | 58 |
| [Megadeth (Original 2023)](external/vpx-megadeth) | :white_check_mark: | :white_check_mark: | :white_check_mark: | :white_check_mark: | :x: | 45 |
| [Memory Lane (Stern 1978)](external/vpx-memlane) | :white_check_mark: | :white_check_mark: | :white_check_mark: | :x: | :white_check_mark: | 60 |
| [Men in Black Trilogy (Original 2024)](external/vpx-meninblack) | :white_check_mark: | :white_check_mark: | :white_check_mark: | :white_check_mark: | :x: | 60 |
| [Mephisto (Cirsa 1987)](external/vpx-mephisto) | :white_check_mark: | :white_check_mark: | :white_check_mark: | :white_check_mark: | :x: | 60 |
| [Metallica Pro (JP's) (Stern 2013)](external/vpx-jpmetallica) | :white_check_mark: | :white_check_mark: | :white_check_mark: |:white_check_mark: | :white_check_mark: | 60 |
| [Meteor (Stern 1979)](external/vpx-meteor) | :white_check_mark: | :white_check_mark: | :white_check_mark: | :x: | :white_check_mark: | 42 | 
| [Meteor (Taito do Brasil 1979)](external/vpx-meteort) | :white_check_mark: | :white_check_mark: | :white_check_mark: | :x: | :white_check_mark: | 58 |
| [Metropolis (Original 2022)](external/vpx-metropolis) | :white_check_mark: | :white_check_mark: | :white_check_mark: | :white_check_mark: | :white_check_mark: | 46 |
| [MF DOOM (GOILL773 2024)](external/vpx-mfdoom) | :white_check_mark: | :white_check_mark: | :white_check_mark: |:white_check_mark: | :x: | 35 |
| [Miami Vice (Original 2020)](external/vpx-miamivice) | :white_check_mark: | :white_check_mark: | :white_check_mark: | :white_check_mark: | :white_check_mark: | 33 |
| [Michael Jordan (Data East 1992)](external/vpx-michaeljordan) | :white_check_mark: | :white_check_mark: | :white_check_mark: | :white_check_mark: | :white_check_mark: | 45 |
| [Mickey Mouse in Steamboat Willie (Original 2022)](external/vpx-mickeysbw) | :white_check_mark: | :white_check_mark: | :white_check_mark: | :x: | :x: | 60 |
| [Mighty Morphin Power Rangers (Original 2024)](external/vpx-powerrangers) | :white_check_mark: | :white_check_mark: | :white_check_mark: | :white_check_mark: | :x: | 39 |
| [Minions (Original 2017)](external/vpx-minions) | :white_check_mark: | :white_check_mark: | :white_check_mark: | :white_check_mark: | :x: | 30 |
| [Miraculous (Original 2019)](external/vpx-miraculous) | :white_check_mark: | :white_check_mark: | :white_check_mark: | :white_check_mark: | :x: | 60 |
| [Monday Night Football (Data East 1989)](external/vpx-mondaynightfootball) | :white_check_mark: | :white_check_mark: | :white_check_mark: | :white_check_mark: | :white_check_mark: | 42 |
| [Monopoly (Stern 2001)](external/vpx-monopoly) | :white_check_mark: | :white_check_mark: | :white_check_mark: | :white_check_mark: | :white_check_mark: | 40 |
| [Monster Bash (Williams 1998)](external/vpx-monsterbash) | :white_check_mark: | :white_check_mark: | :white_check_mark: | :white_check_mark: | :white_check_mark: | 33 |
| [Monster Bash (Williams 1998) Balutito Reskin](external/vpx-monsterbashreskin) | :white_check_mark: | :white_check_mark: | :white_check_mark: | :white_check_mark: | :white_check_mark: | 47 |
| [Motordome (Bally 1986)](external/vpx-motordome) | :white_check_mark: | :white_check_mark: | :white_check_mark: | :x: | :white_check_mark: | 55 |
| [Mousin' Around! (Bally 1989)](external/vpx-mousin) | :white_check_mark: | :white_check_mark: | :white_check_mark: | :x: | :white_check_mark: | 32 |
| [Mr. and Mrs. Pac-Man (Bally 1982)](external/vpx-mrandmrspacman) | :white_check_mark: | :white_check_mark: | :white_check_mark: | :x: | :white_check_mark: | 45 |
| [Mustang (Bullitt LE) (Stern 2014)](external/vpx-mustangbullitt) | :white_check_mark: | :white_check_mark: | :white_check_mark: | :white_check_mark: | :white_check_mark: | 37 |
| [Mustang (Stern 2014)](external/vpx-mustang) | :white_check_mark: | :white_check_mark: | :white_check_mark: | :white_check_mark: | :white_check_mark: | 33 |
| [Mystery Castle (Alvin G 1993)](external/vpx-mysterycastle) | :white_check_mark: | :white_check_mark: | :white_check_mark: | :white_check_mark: | :white_check_mark: | 45 |
| [Mystic, JPs (Bally 1980)](external/vpx-jpmystic) | :white_check_mark: | :white_check_mark: | :white_check_mark: | :x: | :white_check_mark: | 60 |
| [Nascar (Stern 2005)](external/vpx-nascar) | :white_check_mark: | :white_check_mark: | :white_check_mark: | :white_check_mark: | :white_check_mark: | 40 |
| [NBA Mac (MAC 1986)](external/vpx-nbamac) | :white_check_mark: | :white_check_mark: | :white_check_mark: | :x: | :white_check_mark: | 60 |
| [NBA Fastbreak (Bally 1997)](external/vpx-nbafastbreak) | :white_check_mark: | :white_check_mark: | :white_check_mark: | :white_check_mark: | :white_check_mark: | 35 |
| [Nemesis (Peyper 1986)](external/vpx-nemesis) | :white_check_mark: | :white_check_mark: | :white_check_mark: | :x: | :white_check_mark: | 50 |
| [Neverending Story, The (Original 2021)](external/vpx-tnes) | :white_check_mark: | :white_check_mark: | :white_check_mark: | :white_check_mark: | :x: | 60 |
| [Nevermind The Bollocks (1977)](external/vpx-nmtbollocks) | :white_check_mark: | :white_check_mark: | :white_check_mark: | :x: | :x: | 60 |
| [NFL (Stern 2001)](external/vpx-nfl) | :white_check_mark: | :white_check_mark: | :white_check_mark: | :white_check_mark: | :white_check_mark: | 42 |
| [Night Moves (International Concepts 1989)](external/vpx-nightmoves) | :white_check_mark: | :white_check_mark: | :white_check_mark: | :x: | :white_check_mark: | 47 |
| [Night of the Living Dead '68, Pinvention's (Original 2021)](external/vpx-nightofthelivingdeadpin) | :white_check_mark: | :white_check_mark: | :white_check_mark: | :x: | :x: | 38 |
| [Night of the Living Dead '68 Grunge Mod (Original 2018)](external/vpx-nightofthelivingdeadgrunge) | :white_check_mark: | :white_check_mark: | :white_check_mark: | :x: | :x: | 45 |
| [Nightmare Before Christmas (Original 2024)](external/vpx-nbc) | :white_check_mark: | :white_check_mark: | :white_check_mark: | :white_check_mark: | :x: | 30 |
| [Night Rider (Bally 1977)](external/vpx-nightrider) | :white_check_mark: | :white_check_mark: | :white_check_mark: | :x: | :white_check_mark: | 60 |
| [Nine Ball (Stern 1980)](external/vpx-nineball) | :white_check_mark: | :white_check_mark: | :white_check_mark: | :x: | :white_check_mark: | 45 |
| [Nip-It (Bally 1973)](external/vpx-nipit) | :white_check_mark: | :white_check_mark: | :white_check_mark: | :white_check_mark: | :x: | 54 |
| [Nitro Ground Shaker (Bally 1980)](external/vpx-nitrogs) | :white_check_mark: | :white_check_mark: | :white_check_mark: | :x: | :white_check_mark: | 60 |
| [No Fear Dangerous Sports (Williams 1995)](external/vpx-nofear) | :white_check_mark: | :white_check_mark: | :white_check_mark: | :white_check_mark: | :white_check_mark: | 40 |
| [No Good Gofers! (Williams 1997)](external/vpx-nogoodgofers) | :white_check_mark: | :white_check_mark: | :white_check_mark: | :white_check_mark: | :white_check_mark: | 42 |
| [North Star (Gottlieb 1964)](external/vpx-northstar) | :white_check_mark: | :white_check_mark: | :white_check_mark: | :x: | :x: | 52 |
| [Nosferatu 1922 (Original 2023)](external/vpx-nosferatu) | :white_check_mark: | :white_check_mark: | :white_check_mark: | :white_check_mark: | :x: | 60 |
| [Nugent (Stern 1978)](external/vpx-nugent) | :white_check_mark: | :white_check_mark: | :white_check_mark: | :x: | :white_check_mark: | 60 |
| [Odisea Paris-Dakar (Pepyer 1984)](external/vpx-odisea) | :white_check_mark: | :white_check_mark: | :white_check_mark: | :x: | :white_check_mark: | 42 |
| [Old Chicago (Bally 1976)](external/vpx-oldchicago) | :white_check_mark: | :white_check_mark: | :white_check_mark: | :x: | :x: | 58 |
| [Old Coney Island (Game Plan 1979)](external/vpx-oldconeyisland) | :white_check_mark: | :white_check_mark: | :white_check_mark: | :x: | :white_check_mark: | 60 |
| [Operation Thunder (Gottlieb 1992)](external/vpx-opthunder) | :white_check_mark: | :white_check_mark: | :white_check_mark: | :x: | :white_check_mark: | 52 |
| [OXO (Williams 1973)](external/vpx-oxo) | :white_check_mark: | :white_check_mark: | :white_check_mark: | :x: | :x: | 45 |
| [Pabst Can Crusher, The (Stern 2016)](external/vpx-pabstcancrusher) | :white_check_mark: | :white_check_mark: | :white_check_mark: | :x: | :x: | 50 |
| [Panthera (Gottlieb 1980)](external/vpx-panthera) | :white_check_mark: | :white_check_mark: | :white_check_mark: | :x: | :white_check_mark: | 60 |
| [Papa Smurf, JP's (Original 2015)](external/vpx-papasmurf) | :white_check_mark: | :white_check_mark: | :white_check_mark: | :x: | :x: | 60 |
| [Paragon (Bally 1979)](external/vpx-paragon) | :white_check_mark: | :white_check_mark: | :white_check_mark: |:x: | :white_check_mark: | 49 |
| [Party Animal (Bally 1987)](external/vpx-partyanimal) | :white_check_mark: | :white_check_mark: | :white_check_mark: |:white_check_mark: | :white_check_mark: | 42 |
| [Party Zone, The (Bally 1991)](external/vpx-thepartyzone) | :white_check_mark: | :white_check_mark: | :white_check_mark: | :white_check_mark: | :white_check_mark: | 45 |
| [Pat Hand (Williams 1978)](external/vpx-pathand) | :white_check_mark: | :white_check_mark: | :white_check_mark: |:white_check_mark: | :x: | 60 |
| [Pennant Fever (Williams 1984)](external/vpx-pennantfever) | :white_check_mark: | :white_check_mark: | :white_check_mark: | :x: | :white_check_mark: | N/A |
| [Pet Sematary (TBA 2019)](external/vpx-petsemetary) | :white_check_mark: | :white_check_mark: | :white_check_mark: | :x: | :white_check_mark: | 55 |
| [Phantom of the Opera (Data East 1990)](external/vpx-phantom) | :white_check_mark: | :white_check_mark: | :white_check_mark: | :x: | :white_check_mark: | 38 |
| [Pharaoh (Williams 1981)](external/vpx-pharaoh) | :white_check_mark: | :white_check_mark: | :white_check_mark: | :x: | :white_check_mark: | 49 |
| [Phoenix (Williams 1978)](external/vpx-phoenix) | :white_check_mark: | :white_check_mark: | :white_check_mark: | :white_check_mark: | :white_check_mark: | 60 |
| [Pinball Magic (Capcom 1995)](external/vpx-pinballmagic) | :white_check_mark: | :white_check_mark: | :white_check_mark: | :white_check_mark: | :white_check_mark: | 43 |
| [Pin-Bot (Williams 1986)](external/vpx-pinbot) | :white_check_mark: | :white_check_mark: | :white_check_mark: | :white_check_mark: | :white_check_mark: | 33 |
| [Pink Floyd (Original 2022)](external/vpx-pinkfloyd) | :white_check_mark: | :white_check_mark: | :white_check_mark: | :white_check_mark: | :white_check_mark: | 42 |
| [Pink Panther (SoundMod Hybrid) (Gottlieb 1981)](external/vpx-pinkpanther) | :white_check_mark: | :white_check_mark: | :white_check_mark: | :x: | :white_check_mark: | 37 |
| [Pirate Gold (Chicago Coin 1969)](external/vpx-pirategold) | :white_check_mark: | :white_check_mark: | :white_check_mark: | :x: | :x: | 42 |
| [Pirates Life 2.0 - Under a Black Flag (Original 2024)](external/vpx-pirateslife) | :white_check_mark: | :white_check_mark: | :white_check_mark: | :white_check_mark: | :white_check_mark: | 40 |
| [Pirates of the Caribbean (Siggis Mod) (Stern 2006)](external/vpx-potc) | :white_check_mark: | :white_check_mark: | :white_check_mark: | :white_check_mark: | :white_check_mark: | 45 |
| [Planet Of The Apes (Original 2021)](external/vpx-planetoftheapes) | :white_check_mark: | :white_check_mark: | :white_check_mark: | :x: | :white_check_mark: | 50 |
| [Playboy (Bally 1978)](external/vpx-playboy1978) | :white_check_mark: | :white_check_mark: | :white_check_mark: | :x: | :white_check_mark: | 60 |
| [Playboy (Stern 2002)](external/vpx-playboy2002) | :white_check_mark: | :white_check_mark: | :white_check_mark: |:white_check_mark: | :white_check_mark: | 48 |
| [Playboy 35th Anniversary (Data East 1989)](external/vpx-playboy35) | :white_check_mark: | :white_check_mark: | :white_check_mark: | :x: | :white_check_mark: | 50 |
| [Playboy 35th Anniversary - Marilyn Edition (Data East 1989)](external/vpx-playboy35m) | :white_check_mark: | :white_check_mark: | :white_check_mark: | :x: | :white_check_mark: | 50 |
| [Pokemon, JPs (Original 2016)](external/vpx-jps-pokemon) | :white_check_mark: | :white_check_mark: | :white_check_mark: | :white_check_mark: | :x: | 60 |
| [Poltergeist (Original 2022)](external/vpx-poltergeist) | :white_check_mark: | :white_check_mark: | :white_check_mark: | :white_check_mark: | :white_check_mark: | 60 |
| [Pool Sharks (Bally 1990)](external/vpx-poolsharks) | :white_check_mark: | :white_check_mark: | :white_check_mark: | :white_check_mark: | :white_check_mark: | 55 |
| [Popeye Saves The Earth (Bally 1994)](external/vpx-popeye) | :white_check_mark: | :white_check_mark: | :white_check_mark: | :white_check_mark: | :white_check_mark: | 35 |
| [Pulp Fiction (CGC 2023)](external/vpx-pulpfiction) | :white_check_mark: | :white_check_mark: | :white_check_mark: | :x: | :x: | 60 |
| [Punch Out (Original 2025)](external/vpx-punchout) | :white_check_mark: | :white_check_mark: | :white_check_mark: | :white_check_mark: | :x: | 60 |
| [Q'bert's Quest (Gottlieb 1983)](external/vpx-qbertquest) | :white_check_mark: | :white_check_mark: | :white_check_mark: | :white_check_mark: | :white_check_mark: | 42 |
| [Quicksilver (Stern 1980)](external/vpx-quicksilver) | :white_check_mark: | :white_check_mark: | :white_check_mark: | :white_check_mark: | :white_check_mark: | 49 |
<<<<<<< HEAD
| [Radical! (Bally 1990)](external/vpx-rad) | :white_check_mark: | :white_check_mark: | :white_check_mark: | :white_check_mark: | :white_check_mark: | 42 |
| [Rally - JP (Taito do Brasil 1980)](external/vpx-jprally) | :white_check_mark: | :white_check_mark: | :white_check_mark: | :x: | :white_check_mark: | 58 |
=======
| [Radical! (Bally 1990)](external/vpx-rad) | :white_check_mark: | :white_check_mark: | :white_check_mark: | :x: | :white_check_mark: | 43 |
>>>>>>> 29e62b45
| [Rambo First Blood Part II (TBA 2020)](external/vpx-rambo) | :white_check_mark: | :white_check_mark: | :white_check_mark: | :white_check_mark: | :white_check_mark: | 54 |  
| [Ramones (Original 2021/1972)](external/vpx-ramones) | :white_check_mark: | :white_check_mark: | :white_check_mark: | :x: | :x: | 50 |
| [Raygun Runner (Original 2024)](external/vpx-raygunrunner) | :white_check_mark: | :white_check_mark: | :white_check_mark: | :x: | :x: | 60 |
| [Real American Hero, A - Operation P.I.N.B.A.L.L. (Original 2017)](external/vpx-gijoe) | :white_check_mark: | :white_check_mark: | :white_check_mark: | :x: | :white_check_mark: | 60 |
| [Real Ghostbusters, The (JPs GB Mod) (Original 2023)](external/vpx-realghostbusters) | :white_check_mark: | :white_check_mark: | :white_check_mark: | :white_check_mark: | :x: | 57 |
| [Re-Animator (Original 2022)](external/vpx-reanimator) | :white_check_mark: | :white_check_mark: | :white_check_mark: | :white_check_mark: | :white_check_mark: | 54 |
| [Red & Ted's Road Show (Williams 1994)](external/vpx-redandteds) | :white_check_mark: | :white_check_mark: | :white_check_mark: | :white_check_mark: | :white_check_mark: | 35 |
| [Rescue 911 (Gottlieb 1994)](external/vpx-r911) | :white_check_mark: | :white_check_mark: | :white_check_mark: | :white_check_mark: | :white_check_mark: | 40 |
| [Ripley's Believe it or Not! (Stern 2004)](external/vpx-ripleys) | :white_check_mark: | :white_check_mark: | :white_check_mark: | :white_check_mark: | :white_check_mark: | 50 |
| [RoboCop (Data East 1989)](external/vpx-robocop) | :white_check_mark: | :white_check_mark: | :white_check_mark: | :x: | :white_check_mark: | 38 | 
| [Robot (Zaccaria 1985)](external/vpx-robot) | :white_check_mark: | :white_check_mark: | :white_check_mark: | :x: | :white_check_mark: | 41 |
| [Robo-War (Gottlieb 1988)](external/vpx-robowar) | :white_check_mark: | :white_check_mark: | :white_check_mark: |:white_check_mark: | :white_check_mark: | 45|
| [Rocky TKO (Original 2021)](external/vpx-rockytko) | :white_check_mark: | :white_check_mark: | :white_check_mark: | :x: | :white_check_mark: | 55 |
| [Roller Disco (Gottlieb 1980)](external/vpx-rollerdisco) | :white_check_mark: | :white_check_mark: | :white_check_mark: | :x: | :white_check_mark: | 45 |
| [Rollercoaster Tycoon (Stern 2002)](external/vpx-rctycn) | :white_check_mark: | :white_check_mark: | :white_check_mark: | :white_check_mark: | :white_check_mark: | 50 |
| [RollerGames (Williams 1990)](external/vpx-rollergames) | :white_check_mark: | :white_check_mark: | :white_check_mark: | :x: | :white_check_mark: | 45 |
| [Rolling Stones - JP (Bally 1980)](external/vpx-jprollingstones) | :white_check_mark: | :white_check_mark: | :white_check_mark: | :x: | :white_check_mark: | 60 |
| [Rolling Stones - Balutito MOD (Stern 2011)](external/vpx-rollingstonesbalutito) | :white_check_mark: | :white_check_mark: | :white_check_mark: | :white_check_mark: | :white_check_mark: | 45 |
| [Royal Flush (Gottlieb 1976)](external/vpx-royalflush) | :white_check_mark: | :white_check_mark: | :white_check_mark: | :x: | :x: | 57 |
| [Safe Cracker (Bally 1996)](external/vpx-safecracker) | :white_check_mark: | :white_check_mark: | :white_check_mark: | :white_check_mark: | :white_check_mark: | 46 |
| [Samba (LTD do Brasil 1976)](external/vpx-samba) | :white_check_mark: | :white_check_mark: | :white_check_mark: | :x: | :x: | 47 |
| [Sands of the Aton - JP (Original 2023)](external/vpx-sandsaton) | :white_check_mark: | :white_check_mark: | :white_check_mark: | :x: | :x: | 60 |
| [Scared Stiff (Bally 1996)](external/vpx-scaredstiff) | :white_check_mark: | :white_check_mark: | :white_check_mark: | :white_check_mark: | :white_check_mark: | 40 |
| [Scooby Doo (Original 2022)](external/vpx-scoobydoo) | :white_check_mark: | :white_check_mark: | :white_check_mark: | :white_check_mark: | :x: | 50 |
| [Scooby Doo! and KISS Rock n' Roll Mystery (Original 2021)](external/vpx-sdookiss) | :white_check_mark: | :white_check_mark: | :white_check_mark: | :x: | :white_check_mark: | 60 |
| [Seawitch - JP's (Stern 1980)](external/vpx-seawitch) | :white_check_mark: | :white_check_mark: | :white_check_mark: | :white_check_mark: | :white_check_mark: | 60 |
| [Secret Agent (Original 2024)](external/vpx-secretagent) | :white_check_mark: | :white_check_mark: | :white_check_mark: | :white_check_mark: | :x: | 30 |
| [Secret Service (Data East 1988)](external/vpx-secretservice) | :white_check_mark: | :white_check_mark: | :white_check_mark: | :x: | :white_check_mark: | 45 |
| [Senna Prototype Edition (Culik Pinball 2020)](external/vpx-senna) | :white_check_mark: | :white_check_mark: | :white_check_mark: | :x: | :x: | 60 |
| [Serious Sam (Original 2017)](external/vpx-ssam) | :white_check_mark: | :white_check_mark: | :white_check_mark: | :white_check_mark: | :x: | 47 |
| [Shadow, The (Bally 1994)](external/vpx-theshadow) | :white_check_mark: | :white_check_mark: | :white_check_mark: | :white_check_mark: | :white_check_mark: | 52 |
| [Shaq Attaq (Gottlieb 1995)](external/vpx-shaq) | :white_check_mark: | :white_check_mark: | :white_check_mark: | :white_check_mark: | :white_check_mark: | 35 |
| [Shark (Taito do Brasil 1982](external/vpx-shark) | :white_check_mark: | :white_check_mark: | :white_check_mark: | :x: | :white_check_mark: | 60 |
| [Sharkey's Shootout (Stern 2000)](external/vpx-shrkysht) | :white_check_mark: | :white_check_mark: | :white_check_mark: | :white_check_mark: | :white_check_mark: | 45 |
| [Shooting The Rapids (Zaccaria 1979)](external/vpx-shootingtherapids) | :white_check_mark: | :white_check_mark: | :white_check_mark: | :x: | :white_check_mark: | 60 |
| [Shovel Knight (Original 2017)](external/vpx-shovel) | :white_check_mark: | :white_check_mark: | :white_check_mark: | :white_check_mark: | :white_check_mark: | 48 |
| [Shrek (Stern 2008)](external/vpx-shrek) | :white_check_mark: | :white_check_mark: | :white_check_mark: | :white_check_mark: | :white_check_mark: | 35 |
| [Silverball Mania (Bally 1978)](external/vpx-silverballmania) | :white_check_mark: | :white_check_mark: | :white_check_mark: | :white_check_mark: | :white_check_mark: | 55 |
| [Simpsons, The (Data East 1990)](external/vpx-thesimpsons) | :white_check_mark: | :white_check_mark: | :white_check_mark: | :white_check_mark: | :white_check_mark: | 35 |
| [Simpsons Pinball Party, The (Stern 2003)](external/vpx-simpsonspprty) | :white_check_mark: | :white_check_mark: | :white_check_mark: | :white_check_mark: | :white_check_mark: | 37 |
| [Sir Lancelot (Peyper 1994)](external/vpx-sirlancelot) | :white_check_mark: | :white_check_mark: | :white_check_mark: | :x: | :white_check_mark: | 45 |
| [Six Million Dollar Man, The (Sound Mod) (Bally 1978)](external/vpx-sixmilliondollarman) | :white_check_mark: | :white_check_mark: | :white_check_mark: | :white_check_mark: | :white_check_mark: | 55
| [Skateball (Bally 1980)](external/vpx-skateball) | :white_check_mark: | :white_check_mark: | :white_check_mark: | :white_check_mark: | :white_check_mark: | 60 |
| [Skylab (Williams 1974)](external/vpx-skylab) | :white_check_mark: | :white_check_mark: | :white_check_mark: | :x: | :x: | 55 |
| [Smurfette, JP's (Original 2015)](external/vpx-smurfette) | :white_check_mark: | :white_check_mark: | :white_check_mark: | :x: | :x: | 60 |
| [Solar City (Gottlieb 1977)](external/vpx-solarcity) | :white_check_mark: | :white_check_mark: | :white_check_mark: | :x: | :x: | 52 |
| [Sopranos, The (Stern 2005)](external/vpx-sopranos) | :white_check_mark: | :white_check_mark: | :white_check_mark: | :white_check_mark: | :white_check_mark: | 40 |
| [Sorcerer (Williams 1985)](external/vpx-sorcerer) | :white_check_mark: | :white_check_mark: | :white_check_mark: | :white_check_mark: | :white_check_mark: | 43 |
| [Sorcerer, JPs (Williams 1985)](external/vpx-jpsorcerer) | :white_check_mark: | :white_check_mark: | :white_check_mark: | :x: | :white_check_mark: | 60 |
| [South Park (Sega 1999)](external/vpx-southpark) | :white_check_mark: | :white_check_mark: | :white_check_mark: |:white_check_mark: | :white_check_mark: | 45 |
| [Space Cadet (Maxis 1995)](external/vpx-spacecadet) | :white_check_mark: | :white_check_mark: | :white_check_mark: | :white_check_mark: | :x: | 60 |
| [Space Cadet: Galaxy Edition (Original 2021)](external/vpx-spacecadetge) | :white_check_mark: | :white_check_mark: | :white_check_mark: | :x: | :x: | 45 |
| [Space Invaders - JP (Bally 1979)](external/vpx-jpspaceinvaders) | :white_check_mark: | :white_check_mark: | :white_check_mark: | :x: | :white_check_mark: | 55 |
| [Space Jam (Sega 1996)](external/vpx-spacejam) | :white_check_mark: | :white_check_mark: | :white_check_mark: | :white_check_mark: | :white_check_mark: | 36 |
| [Space Mission (Williams 1976)](external/vpx-spacemission) | :white_check_mark: | :white_check_mark: | :white_check_mark: | :x: | :x: | 60 |
| [Space Oddity (Original 2022)](external/vpx-spaceoddity) | :white_check_mark: | :white_check_mark: | :white_check_mark: | :x: | :white_check_mark: | 37 |
| [Space Patrol - JP (Taito do Brasil 1978)](external/vpx-jpspacepatrol) | :white_check_mark: | :white_check_mark: | :white_check_mark: | :x: | :x: | 60 |
| [Space Rider (Geiger 1980)](external/vpx-spacerider) | :white_check_mark: | :white_check_mark: | :white_check_mark: | :x: | :white_check_mark: | 60 |
| [Space Shuttle (Taito do Brasil 1982)](external/vpx-spaceshuttletaito) | :white_check_mark: | :white_check_mark: | :white_check_mark: | :x: | :white_check_mark: | 60 |
| [Space Shuttle (Williams 1984)](external/vpx-spaceshuttle) | :white_check_mark: | :white_check_mark: | :white_check_mark: | :white_check_mark: | :white_check_mark: | 48 |
| [Space Station (Williams 1987)](external/vpx-spacestation) | :white_check_mark: | :white_check_mark: | :white_check_mark: | :white_check_mark: | :white_check_mark: | 38 |
| [Space Train Mac (MAC 1987)](external/vpx-spacetrainmac) | :white_check_mark: | :white_check_mark: | :white_check_mark: | :x: | :white_check_mark: | 60 |
| [Speed Test - JP (Taito do Brasil 1982)](external/vpx-jpspeedtest) | :white_check_mark: | :white_check_mark: | :white_check_mark: | :x: | :white_check_mark: | 55 |
| [Spider-Man - JP (Stern 2007)](external/vpx-spiderman) | :white_check_mark: | :white_check_mark: | :white_check_mark: | :white_check_mark: | :white_check_mark: | 60 |
| [Spider-Man - (Vault Edition)](external/vpx-spidermanve) | :white_check_mark: | :white_check_mark: | :white_check_mark: |:white_check_mark: | :white_check_mark: | 40 |
| [Splatterhouse (Original 2023)](external/vpx-splatterhouse) | :white_check_mark: | :white_check_mark: | :white_check_mark: | :white_check_mark: | :x: | 60 |
| [Split Second (Stern 1981)](external/vpx-splitsecond) | :white_check_mark: | :white_check_mark: | :white_check_mark: | :x: | :white_check_mark: | 60 |
| [Spy Hunter (Bally 1984)](external/vpx-spyhunter) | :white_check_mark: | :white_check_mark: | :white_check_mark: | :x: | :white_check_mark: | 42 |
| [Squid Game (Original 2024)](external/vpx-squidgame) | :white_check_mark: | :white_check_mark: | :white_check_mark: | :white_check_mark: | :x: | 48 |
| [Stampede (Stern 1977)](external/vpx-stampede) | :white_check_mark: | :white_check_mark: | :white_check_mark: | :x: | :x: | 60 |
| [Star Gazer (Stern 1980)](external/vpx-stargazer) | :white_check_mark: | :white_check_mark: | :white_check_mark: | :white_check_mark: | :white_check_mark: | 42 |
| [Star Trek - The Mirror Universe (Zitt 2014)](external/vpx-startrekmu) | :white_check_mark: | :white_check_mark: | :white_check_mark: |:white_check_mark: | :white_check_mark: | 60 |
| [Star Trek - The Next Generation (Williams 1993)](external/vpx-startrektng) | :white_check_mark: | :white_check_mark: | :white_check_mark: |:white_check_mark: | :white_check_mark: | 38 |
| [Star Trek 25th Anniversary (Data East 1991)](external/vpx-startrek25th) | :white_check_mark: | :white_check_mark: | :white_check_mark: | :white_check_mark: | :white_check_mark: | 38 |
| [Star Trek LE (Stern 2013)](external/vpx-startrekle) | :white_check_mark: | :white_check_mark: | :white_check_mark: | :white_check_mark: | :white_check_mark: | 35 |
| [Star Trek LE - JPs (Original 2020)](external/vpx-startreklejp) | :white_check_mark: | :white_check_mark: | :white_check_mark: | :white_check_mark: | :white_check_mark: | 50 |
| [Star Wars (Data East 1992)](external/vpx-starwars) | :white_check_mark: | :white_check_mark: | :white_check_mark: | :white_check_mark: | :white_check_mark: | 30 |
| [Star Wars Episode 1 (Original 2023)](external/vpx-starwarsepisode1) | :white_check_mark: | :white_check_mark: | :white_check_mark: | :x: | :white_check_mark: | 48 |
| [Star Wars Trilogy (Sega 1997)](external/vpx-starwarstrilogy) | :white_check_mark: | :white_check_mark: | :white_check_mark: | :white_check_mark: | :white_check_mark: | 48 |
| [Stargate (Gottlieb 1995)](external/vpx-stargate) | :white_check_mark: | :white_check_mark: | :white_check_mark: | :white_check_mark: | :white_check_mark: | 40 |
| [Stars (Stern 1978)](external/vpx-stars) | :white_check_mark: | :white_check_mark: | :white_check_mark: | :white_check_mark: | :white_check_mark: | 48 |
| [Starship Troopers (Sega 1997)](external/vpx-starship) | :white_check_mark: | :white_check_mark: | :white_check_mark: |:white_check_mark: | :white_check_mark: | 38 |
| [Stingray (Stern 1977)](external/vpx-stingray) | :white_check_mark: | :white_check_mark: | :white_check_mark: | :x: | :white_check_mark: | 47 |
| [Strange Science (Bally 1986)](external/vpx-strangescience) | :white_check_mark: | :white_check_mark: | :white_check_mark: | :x: | :white_check_mark: | 36 |
| [Street Fighter II - JP (Gottlieb 1993)](external/vpx-sfii) | :white_check_mark: | :white_check_mark: | :white_check_mark: | :white_check_mark: | :white_check_mark: | 60 |
| [Strikes and Spares (Bally 1978)](external/vpx-strikes) | :white_check_mark: | :white_check_mark: | :white_check_mark: | :x: | :white_check_mark: | 42 |
| [Student Prince (Williams 1968)](external/vpx-studentprince) | :white_check_mark: | :white_check_mark: | :white_check_mark: | :x: | :x: | 60 |
| [Summer Time (Williams 1972)](external/vpx-summertime) | :white_check_mark: | :white_check_mark: | :white_check_mark: | :x: | :x: | 60 |
| [Super Mario Galaxy. (original 2021)](external/vpx-mariogalaxy) | :white_check_mark: | :white_check_mark: | :white_check_mark: | :white_check_mark: | :x: | 58 
| [Super Mario Bros. (Gottlieb 1992)](external/vpx-supermario) | :white_check_mark: | :white_check_mark: | :white_check_mark: | :white_check_mark: | :white_check_mark: | 38 |
| [Super Mario Bros. Mushroom World (Premier 1992)](external/vpx-smbmushroom) | :white_check_mark: | :white_check_mark: | :white_check_mark: | :white_check_mark: | :white_check_mark: | 45 |
| [Super Spin (Gottlieb 1977)](external/vpx-superspin) | :white_check_mark: | :white_check_mark: | :white_check_mark: | :x: | :x: | 48 |
| [Superman (Atari 1979)](external/vpx-superman) | :white_check_mark: | :white_check_mark: | :white_check_mark: | :white_check_mark: | :white_check_mark: | 50 |
| [Superman and The Justice League (Original 2024)](external/vpx-supermanjl) | :white_check_mark: | :white_check_mark: | :white_check_mark: | :white_check_mark: | :x: | 58 |
| [Supersonic - JP (Bally 1979)](external/vpx-jpsupersonic) | :white_check_mark: | :white_check_mark: | :white_check_mark: | :x: | :white_check_mark: | 60 |
| [Surf Champ (Gottlieb 1976)](external/vpx-surfchamp) | :white_check_mark: | :white_check_mark: | :white_check_mark: | :x: | :x: | 52 |
| [Surf 'N Safari (Gottlieb 1991)](external/vpx-surfnsafari) | :white_check_mark: | :white_check_mark: | :white_check_mark: | :x: | :white_check_mark: | 47 |
| [Swamp Thing (Clairvius 2024)](external/vpx-swampthing) | :white_check_mark: | :white_check_mark: | :white_check_mark: | :white_check_mark: | :white_check_mark: | 50 |
| [Swamp Thing 2.0 Bayou Edition (LTek 2024)](external/vpx-swampthingbayou) | :white_check_mark: | :white_check_mark: | :white_check_mark: | :white_check_mark: | :x: | 45 |
| [Swords of Fury (Williams 1988)](external/vpx-swordsoffury) | :white_check_mark: | :white_check_mark: | :white_check_mark: | :white_check_mark: | :white_check_mark: | 29 |
| [Tales from the Crypt (Data East 1993)](external/vpx-tftc) | :white_check_mark: | :white_check_mark: | :white_check_mark: |:white_check_mark: | :white_check_mark: | 45 |
| [Tales of the Arabian Nights - JP's (Williams 1996)](external/vpx-totan) | :white_check_mark: | :white_check_mark: | :white_check_mark: | :white_check_mark: | :white_check_mark: | 48 |
| [Tango & Cash (Original 2019)](external/vpx-tangoandcash) | :white_check_mark: | :white_check_mark: | :white_check_mark: | :white_check_mark: | :white_check_mark: | 58 |
| [Target Alpha (Gottlieb 1976)](external/vpx-targetalpha) | :white_check_mark: | :white_check_mark: | :white_check_mark: | :x: | :x: | 49 |
| [Taxi (Williams 1988)](external/vpx-taxi) | :white_check_mark: | :white_check_mark: | :white_check_mark: | :white_check_mark: | :white_check_mark: | 34 |
| [Taxi Driver (Original 2024)](external/vpx-taxidriver) | :white_check_mark: | :white_check_mark: | :white_check_mark: | :x: | :white_check_mark: | 60 |
| [Tee'd Off (Gottlieb 1993)](external/vpx-teedoff) | :white_check_mark: | :white_check_mark: | :white_check_mark: | :white_check_mark: | :white_check_mark: | 35 |
| [Teenage Mutant Ninja Turtles (Data East 1991) ](external/vpx-tmnt) | :white_check_mark: | :white_check_mark: | :white_check_mark: |:white_check_mark: | :white_check_mark: | 40 |
| [Tenacious D (Original 2025) ](external/vpx-tenaciousd) | :white_check_mark: | :white_check_mark: | :white_check_mark: |:x: | :white_check_mark: | 33 |
| [Terminator 1 (Original 2019)](external/vpx-terminator1) | :white_check_mark: | :white_check_mark: | :white_check_mark: | :x: | :x: | 58 |
| [Terminator 2 - Judgment Day (Williams 1991)](external/vpx-t2) | :white_check_mark: | :white_check_mark: | :white_check_mark: | :white_check_mark: | :white_check_mark: | 42 |
| [Terminator 2 - JP (Original 2020)](external/vpx-t2jp) | :white_check_mark: | :white_check_mark: | :white_check_mark: |:white_check_mark: | :white_check_mark: | 60 |
| [Terminator 3 - JP (Stern 2003)](external/vpx-terminator3) | :white_check_mark: | :white_check_mark: | :white_check_mark: | :white_check_mark: | :white_check_mark: | 55 |
| [Terminator 3 (Stern 2003)](external/vpx-term3) | :white_check_mark: | :white_check_mark: | :white_check_mark: | :white_check_mark: | :white_check_mark: | 50 |
| [Texas Chainsaw Massacre 1974, The (Original 2020)](external/vpx-texaschainsawmassacre) | :white_check_mark: | :white_check_mark: | :white_check_mark: | :x: | :white_check_mark: | 60 |
| [Theatre of Magic (Bally 1995)](external/vpx-tom) | :white_check_mark: | :white_check_mark: | :white_check_mark: | :white_check_mark: | :white_check_mark: | 35 |
| [Thing, The (Balutito MOD) (Original 2019)](external/vpx-thething) | :white_check_mark: | :white_check_mark: | :white_check_mark: | :white_check_mark: | :white_check_mark: | 52 |
| [Tiki Bob's Atomic Beach Party (Original 2021)](external/vpx-tikibob) | :white_check_mark: | :white_check_mark: | :white_check_mark: | :x: | :white_check_mark: | 46 |
| [Time Fantasy (Williams 1983)](external/vpx-timefantasy) | :white_check_mark: | :white_check_mark: | :white_check_mark: | :white_check_mark: | :white_check_mark: | 42 |
| [Time Machine (Zacarria 1983)](external/vpx-timemachinezac) | :white_check_mark: | :white_check_mark: | :white_check_mark: | :white_check_mark: | :white_check_mark: | 60 |
| [TimeLord (Luigi Saves the Universe) (Original 2022)](external/vpx-timelord) | :white_check_mark: | :white_check_mark: | :white_check_mark: | :white_check_mark: | :x: | 30 |
| [Tom & Jerry (Original 2018)](external/vpx-tomjerry) | :white_check_mark: | :white_check_mark: | :white_check_mark: | :white_check_mark: | :white_check_mark: | 30 |
| [Tornado Rally (Original 2024)](external/vpx-tornadorally) | :white_check_mark: | :white_check_mark: | :white_check_mark: | :x: | :x: | 40 |
| [Torpedo Alley (Data East 1988)](external/vpx-torpedoalley) | :white_check_mark: | :white_check_mark: | :white_check_mark: | :white_check_mark: | :white_check_mark: | 32 |
| [Trailer Park Boys - Pin-Ballers (Clairvius 2024)](external/vpx-trailerparkboys) | :white_check_mark: | :white_check_mark: | :white_check_mark: | :x: | :white_check_mark: | 60 |
| [Transformers G1 Generation One (Original 2018)](external/vpx-transformersg1) | :white_check_mark: | :white_check_mark: | :white_check_mark: | :x: | :x: | 60 |
| [Transformers Pro (Stern 2011)](external/vpx-transformers) | :white_check_mark: | :white_check_mark: | :white_check_mark: | :white_check_mark: | :white_check_mark: | 40 |
| [Transporter: The Rescue (Bally 1989)](external/vpx-transporter) | :white_check_mark: | :white_check_mark: | :white_check_mark: | :x: | :white_check_mark: | 30 |
| [Tri Zone (Williams 1979)](external/vpx-trizone) | :white_check_mark: | :white_check_mark: | :white_check_mark: | :white_check_mark: | :white_check_mark: | 51 |
| [Trick 'r Treat (Original 2023)](external/vpx-trickrtreat) | :white_check_mark: | :white_check_mark: | :white_check_mark: | :white_check_mark: | :x: | 60 |
| [Triple X (Williams 1973)](external/vpx-triplex) | :white_check_mark: | :white_check_mark: | :white_check_mark: | :x: | :x: | 45 |
| [Tron Classic (Original 2022)](external/vpx-tron) | :white_check_mark: | :white_check_mark: | :white_check_mark: | :x: | :white_check_mark: | 45 |
| [Tron Legacy LE (Stern 2011)](external/vpx-tronlegacy) | :white_check_mark: | :white_check_mark: | :white_check_mark: | :white_check_mark: | :white_check_mark: | 35 |
| [Truck Stop (Bally 1988)](external/vpx-truckstop) | :white_check_mark: | :white_check_mark: | :white_check_mark: | :white_check_mark: | :white_check_mark: | 38 |
| [Twilight Zone (Bally 1993)](external/vpx-tz) | :white_check_mark: | :white_check_mark: | :white_check_mark: | :white_check_mark: | :white_check_mark: | 42 |
| [Twisted Metal (Clairvius 2024)](external/vpx-twistedmetal) | :white_check_mark: | :white_check_mark: | :white_check_mark: | :white_check_mark: | :white_check_mark: | 60 |
| [Twister (Sega 1996)](external/vpx-twister) | :white_check_mark: | :white_check_mark: | :white_check_mark: | :white_check_mark: | :white_check_mark: | 35 |
| [Underwater (Recel 1976)](external/vpx-underwater) | :white_check_mark: | :white_check_mark: | :white_check_mark: | :x: | :x: | 60 |
| [Vampirella (Balutito 2024)](external/vpx-vampirella) | :white_check_mark: | :white_check_mark: | :white_check_mark: | :white_check_mark: | :white_check_mark: | 50 |
| [Vector (Bally 1982)](external/vpx-vector) | :white_check_mark: | :white_check_mark: | :white_check_mark: | :x: | :white_check_mark: | 45 |
| [Victory (Gottlieb 1987)](external/vpx-victory) | :white_check_mark: | :white_check_mark: | :white_check_mark: |:white_check_mark: | :white_check_mark: | 35 |
| [Viking (Bally 1980)](external/vpx-viking) | :white_check_mark: | :white_check_mark: | :white_check_mark: | :x: | :white_check_mark: | 42 |
| [Viper (Stern 1981)](external/vpx-viper) | :white_check_mark: | :white_check_mark: | :white_check_mark: | :white_check_mark: | :white_check_mark: | 60 |
| [Viper Night Drivin' (Sega 1998)](external/vpx-vipernight) | :white_check_mark: | :white_check_mark: | :white_check_mark: | :white_check_mark: | :white_check_mark: | 37 |
| [Volkan Metal and Steel (Original 2023)](external/vpx-volkan) | :white_check_mark: | :white_check_mark: | :white_check_mark: | :x: | :x: | 60 |
| [Volley (Gottlieb 1976)](external/vpx-volley) | :white_check_mark: | :white_check_mark: | :white_check_mark: | :x: | :x: | 55 |
| [Vortex (Taito do Brasil 1981)](external/vpx-vortex) | :white_check_mark: | :white_check_mark: | :white_check_mark: | :x: | :white_check_mark: | 60 |
| [Wacky Races (Original 2022)](external/vpx-wackyraces) | :white_check_mark: | :white_check_mark: | :white_check_mark: | :white_check_mark: | :x: | 47 |
| [Walking Dead, The - JP (Stern 2014)](external/vpx-thewalkingdead) | :white_check_mark: | :white_check_mark: | :white_check_mark: | :white_check_mark: | :white_check_mark: | 60 |
| [Warlok (Williams 1982)](external/vpx-warlok) | :white_check_mark: | :white_check_mark: | :white_check_mark: | :white_check_mark: | :white_check_mark: | 60 |
| [Warriors, The (1979) Edition 2023 Reskin (Iceman 2023)](external/vpx-thewarriors) | :white_check_mark: | :white_check_mark: | :white_check_mark: | :x: | :white_check_mark: | 52 |
| [Wayne's World (Original 2020)](external/vpx-waynesworld) | :white_check_mark: | :white_check_mark: | :white_check_mark: | :x: | :white_check_mark: | 50 |
| [Wheel of Fortune (Stern 2007)](external/vpx-wof) | :white_check_mark: | :white_check_mark: | :white_check_mark: | :white_check_mark: | :white_check_mark: | 37 |
| [Whirlwind (Williams 1990)](external/vpx-wwind) | :white_check_mark: | :white_check_mark: | :white_check_mark: | :white_check_mark: | :white_check_mark: | 32 |
| [White Water (Williams 1993)](external/vpx-whitewater) | :white_check_mark: | :white_check_mark: | :white_check_mark: | :white_check_mark: | :white_check_mark: | 40 |
| [Who Dunnit (Bally 1995)](external/vpx-whodunnit) | :white_check_mark: | :white_check_mark: | :white_check_mark: | :white_check_mark: | :white_check_mark: | 40 |
| [Whoa Nellie! - JPs (Stern 2015)](external/vpx-whoanellie) | :white_check_mark: | :white_check_mark: | :white_check_mark: | :white_check_mark: | :x: | 60 |
| [Who's Tommy Pinball Wizard, The (Data East 1994)](external/vpx-tommy) | :white_check_mark: | :white_check_mark: | :white_check_mark: | :white_check_mark: | :white_check_mark: | 35 |
| [Wild West (Original 2024)](external/vpx-wildwest) | :white_check_mark: | :white_check_mark: | :white_check_mark: | :white_check_mark: | :x: | 55 |
| [Willy Wonka Pro (Original 2020)](external/vpx-wonka) | :white_check_mark: | :white_check_mark: | :white_check_mark: | :white_check_mark: | :white_check_mark: | 60 |
| [Willy's Wonderland (Original 2021)](external/vpx-willyswonderland) | :white_check_mark: | :white_check_mark: | :white_check_mark: | :white_check_mark: | :white_check_mark: | 45 |
| [Wipe Out (Gottlieb 1993)](external/vpx-wipeout) | :white_check_mark: | :white_check_mark: | :white_check_mark: |:white_check_mark: | :white_check_mark: | 52 |
| [Wizard! (Bally 1975)](external/vpx-wizard) | :white_check_mark: | :white_check_mark: | :white_check_mark: | :white_check_mark: | :x: | 60 |
| [Wolf Man (Peyper 1987)](external/vpx-wolfman) | :white_check_mark: | :white_check_mark: | :white_check_mark: | :x: | :white_check_mark: | 42 |
| [World Challenge Soccer (Gottlieb 1994)](external/vpx-wcsoccer) | :white_check_mark: | :white_check_mark: | :white_check_mark: | :white_check_mark: | :white_check_mark: | 50 |
| [World Cup Soccer (Bally 1994)](external/vpx-worldcupsoccer) | :white_check_mark: | :white_check_mark: | :white_check_mark: | :white_check_mark: | :white_check_mark: | 32 |
| [World Joker Tour, JP's (Original 2024)](external/vpx-jpwjt) | :white_check_mark: | :white_check_mark: | :white_check_mark: | :white_check_mark: | :white_check_mark: | 48 |
| [World Poker Tour (Stern 2006)](external/vpx-wpt) | :white_check_mark: | :white_check_mark: | :white_check_mark: | :white_check_mark: | :white_check_mark: | 36 |
| [WOW Monopoly, JPs (Original 2015)](external/vpx-wowmonopoly) | :white_check_mark: | :white_check_mark: | :white_check_mark: | :white_check_mark: | :white_check_mark: | 60 |
| [Wrath of Olympus - JP (Original 2022)](external/vpx-wrath) | :white_check_mark: | :white_check_mark: | :white_check_mark: | :white_check_mark: | :x: | 60 |
| [WWF Royal Rumble (Data East 1994)](external/vpx-royalrumble) | :white_check_mark: | :white_check_mark: | :white_check_mark: | :white_check_mark: | :white_check_mark: | 40 |
| [Xenon (Bally 1980)](external/vpx-xenon) | :white_check_mark: | :white_check_mark: | :white_check_mark: | :white_check_mark: | :white_check_mark: | 40 |
| [X Files (Sega 1997)](external/vpx-xfiles) | :white_check_mark: | :white_check_mark: | :white_check_mark: | :white_check_mark: | :white_check_mark: | 40 |
| [X-Files Hanibal LED Edition (Sega 1997)](external/vpx-xfileshanibal) | :white_check_mark: | :white_check_mark: | :white_check_mark: | :white_check_mark: | :white_check_mark: | 50 |
| [X-Men LE (Stern 2012)](external/vpx-xmen) | :white_check_mark: | :white_check_mark: | :white_check_mark: | :white_check_mark: | :white_check_mark: | 40 |
| [Yamanobori - (KOMAYA 1981)](external/vpx-yamanobori) | :white_check_mark: | :white_check_mark: | :white_check_mark: | :x: | :x: | NA |
| [Yellow Submarine (Original 2021)](external/vpx-yellowsubmarine) | :white_check_mark: | :white_check_mark: | :white_check_mark: | :x: | :x: | 60 |
| [Young Frankenstein (hauntfreaks 2021)](external/vpx-youngfrankenstein) | :white_check_mark: | :white_check_mark: | :white_check_mark: | :white_check_mark: | :white_check_mark: | 35 |
| [Zip-a-Doo (Bally 1970)](external/vpx-zipadoo) | :white_check_mark: | :white_check_mark: | :white_check_mark: | :x: | :x: | 50 |
| [Zissou - The Life Aquatic (Original 2022)](external/vpx-zissou) | :white_check_mark: | :white_check_mark: | :white_check_mark: | :x: | :x: | 46 |
| [Zonderik (Belgian Gaming Company 1980)](external/vpx-zonderik) | :white_check_mark: | :white_check_mark: | :white_check_mark: | :x: | :white_check_mark: | 60 |<|MERGE_RESOLUTION|>--- conflicted
+++ resolved
@@ -470,12 +470,8 @@
 | [Punch Out (Original 2025)](external/vpx-punchout) | :white_check_mark: | :white_check_mark: | :white_check_mark: | :white_check_mark: | :x: | 60 |
 | [Q'bert's Quest (Gottlieb 1983)](external/vpx-qbertquest) | :white_check_mark: | :white_check_mark: | :white_check_mark: | :white_check_mark: | :white_check_mark: | 42 |
 | [Quicksilver (Stern 1980)](external/vpx-quicksilver) | :white_check_mark: | :white_check_mark: | :white_check_mark: | :white_check_mark: | :white_check_mark: | 49 |
-<<<<<<< HEAD
-| [Radical! (Bally 1990)](external/vpx-rad) | :white_check_mark: | :white_check_mark: | :white_check_mark: | :white_check_mark: | :white_check_mark: | 42 |
+| [Radical! (Bally 1990)](external/vpx-rad) | :white_check_mark: | :white_check_mark: | :white_check_mark: | :x: | :white_check_mark: | 43 |
 | [Rally - JP (Taito do Brasil 1980)](external/vpx-jprally) | :white_check_mark: | :white_check_mark: | :white_check_mark: | :x: | :white_check_mark: | 58 |
-=======
-| [Radical! (Bally 1990)](external/vpx-rad) | :white_check_mark: | :white_check_mark: | :white_check_mark: | :x: | :white_check_mark: | 43 |
->>>>>>> 29e62b45
 | [Rambo First Blood Part II (TBA 2020)](external/vpx-rambo) | :white_check_mark: | :white_check_mark: | :white_check_mark: | :white_check_mark: | :white_check_mark: | 54 |  
 | [Ramones (Original 2021/1972)](external/vpx-ramones) | :white_check_mark: | :white_check_mark: | :white_check_mark: | :x: | :x: | 50 |
 | [Raygun Runner (Original 2024)](external/vpx-raygunrunner) | :white_check_mark: | :white_check_mark: | :white_check_mark: | :x: | :x: | 60 |

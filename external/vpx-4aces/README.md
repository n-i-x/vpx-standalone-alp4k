# 4 Aces (Williams 1979)

![Table Preview](https://github.com/LegendsUnchained/vpx-standalone-alp4k/blob/main/images/vpx-4aces.jpg)

---

<<<<<<< HEAD
Authors: [JPSalas](https://www.vpforums.org/index.php?showuser=277)  
Version: 5.5.0  
Download: [VP Forums](https://www.vpforums.org/index.php?app=downloads&showfile=17632)
=======
## Files
| File Type | Link | Version | Author |
|:---------:|:----:|:-------:|:------:|
| VPX | [VP Forums](https://www.vpforums.org/index.php?app=downloads&showfile=17632) | 5.5.0 | [JPSalas](https://www.vpforums.org/index.php?showuser=277) |
| B2S | [VP Universe](https://vpuniverse.com/files/file/23077-4-aces-williams-1970-backglass/) | 1.0.1 | [Abhcoide](https://vpuniverse.com/profile/48895-abhcoide/) |
| DMD | N/A | N/A | N/A |
| ROM | N/A | N/A | N/A |
>>>>>>> 6ea67bca

**Tested by:** [Boris]

---

## Status 
**Minimum VPX Standalone build:** 10.8.0-1989-a764013
| Playfield | Controls | Backglass | DMD | ROM Required | FPS | 
|-----------|----------|-----------|-----|--------------|-----|
| :white_check_mark: | :white_check_mark: | :white_check_mark: | :x: | :x: | 60 |

---

## Instructions
- Copy this repo folder into the "external" folder on your USB drive
- Add your personalized launcher.elf and rename it to vpx-4aces.elf
- Download the table and directb2s versions listed above, extract them (if necessary) and copy them to external/vpx-4aces
- Make sure any (.vpx), (.directb2s), and (.ini) files are all named the same

## Notes
Press up to launch ball from the drain!<|MERGE_RESOLUTION|>--- conflicted
+++ resolved
@@ -4,11 +4,6 @@
 
 ---
 
-<<<<<<< HEAD
-Authors: [JPSalas](https://www.vpforums.org/index.php?showuser=277)  
-Version: 5.5.0  
-Download: [VP Forums](https://www.vpforums.org/index.php?app=downloads&showfile=17632)
-=======
 ## Files
 | File Type | Link | Version | Author |
 |:---------:|:----:|:-------:|:------:|
@@ -16,7 +11,6 @@
 | B2S | [VP Universe](https://vpuniverse.com/files/file/23077-4-aces-williams-1970-backglass/) | 1.0.1 | [Abhcoide](https://vpuniverse.com/profile/48895-abhcoide/) |
 | DMD | N/A | N/A | N/A |
 | ROM | N/A | N/A | N/A |
->>>>>>> 6ea67bca
 
 **Tested by:** [Boris]
 

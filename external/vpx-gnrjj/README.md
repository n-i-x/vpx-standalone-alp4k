--- conflicted
+++ resolved
@@ -1,24 +1,35 @@
-| <img src="https://virtualpinballspreadsheet.github.io/vps-db/img/6e17d129-8318-4050-bb07-4acc58aaeaaa_cover_1638197136841.webp" width="320" height="307"> | <h2>Guns n' Roses (Remix) (Original 2021)</h2><br>Author(s):<br>[marty02](https://vpuniverse.com/profile/16531-marty02/), [ebor](https://vpuniverse.com/profile/29168-ebor/), [iDigStuff](https://vpuniverse.com/profile/29753-idigstuff/)</h4><br><br><br><br> |
-|:----:|:----|
+# Guns n' Roses (Remix) (Original 2021)
 
-
-## Instructions
-<h6>Download the following files and add them to the appropriate areas in the Table Manager.</h6>
-
-| File Type⠀⠀⠀⠀⠀⠀⠀ | Notes⠀⠀⠀⠀⠀⠀⠀⠀⠀⠀⠀⠀⠀⠀⠀⠀⠀⠀⠀⠀⠀⠀⠀⠀⠀⠀⠀⠀⠀⠀ | ⠀⠀⠀File Download⠀⠀⠀ |
-|:------------------|:------------------------------------------|:--------------------:|
-| VPX | 1879829303_PackGuns2.0.zip | [VPUniverse](https://vpuniverse.com/files/file/7254-guns-edition-limited/) |
-| DirectB2S | N/A | Included with VPX Pack |
-| ROM | gnr_300.zip | Included with VPX Pack |
-| Serum | gnr_300.cRZ | [VPUniverse](https://vpuniverse.com/files/file/17131-guns-n-roses-data-east-1994-dmd-64-colors-serum-format/) |
-| Music | N/A | N/A |
-| AltSound | G-Sound - Special Edition 1.1 | [VPUniverse](https://vpuniverse.com/files/file/16100-g-sound-guns-n-roses-data-east-1994-vpw-special-edition/?do=download&r=176427&confirm=1&t=1&csrfKey=5848e1cc4028965ef78aebbe46d74277) |
-
-**Tested by:** [fAthAwg]
+![Table Preview](../../images/gnrjj-preview.jpg)
 
 ---
 
-<<<<<<< HEAD
+## Files
+| File Type | Link | Version | Author | 
+|:---------:|:----:|:-------:|:------:|
+| **VPX** | [VPU](https://vpuniverse.com/files/file/7254-guns-edition-limited/) | Pack 2.0 | [marty02](https://vpuniverse.com/profile/16531-marty02/) |
+| **B2S** | Included in vpx pack | | |
+| **DMD** | Included in vpx pack | | |
+| **ROM** | Included in vpx pack | | |
+
+## Optional
+| File Type | Link | Version | Author | 
+|:---------:|:----:|:-------:|:------:|
+| **Colored ROM** | [VPU](https://vpuniverse.com/files/file/17131-guns-n-roses-data-east-1994-dmd-64-colors-serum-format/) | gnr_300.cRZ | [ebor](https://vpuniverse.com/profile/29168-ebor/) |
+| **Alt Sound**   | [VPU](https://vpuniverse.com/files/file/6087-altsound_guns_and_roses/) | g-sound | [iDigStuff](https://vpuniverse.com/profile/29753-idigstuff/) |
+
+
+**Tested by:** fAthAwg
+
+---
+
+## Status 
+| Playfield | Controls | Backglass | DMD | ROM Required | FPS | 
+|-----------|----------|-----------|-----|--------------|-----|
+| :white_check_mark: | :white_check_mark: | :white_check_mark: | :white_check_mark: | :white_check_mark: | 48 |
+
+---
+
 ## Instructions
 
 - Download the table pack listed above, extract (if necessary)
@@ -29,9 +40,4 @@
 - Select add table
 - Once added you can close out and enjoy the table or navigate to the table and place the optional alt sound files in the vpx-gnrjj/alt sound/gnr_300 folder
 - I highly recommend the alt sound for this table
-- "A table that needs no introduction, but F'ing gets one anyway. From marty its Guns n' Roses!!!!"
-=======
-## Notes
-- Extract `gnr_300` folder into `vpx-gnrjj/altsound` folder.
-- `/altsound` may need to be created.
->>>>>>> d318e346
+- "A table that needs no introduction, but F'ing gets one anyway. From marty its Guns n' Roses!!!!"
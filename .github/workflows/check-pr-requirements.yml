--- conflicted
+++ resolved
@@ -11,14 +11,7 @@
         runs-on: ubuntu-latest
         steps:
         - uses: actions/checkout@v3
-<<<<<<< HEAD
     
         - name: List subfolders (using Python script)
           run: |
-            find external -type d -print0 | sort -z | xargs -0 -I subfolder sh -c 'cd subfolder && python .github/workflows/scripts/check_subfolder_requirements.py'
-=======
-        - name: List subfolders
-          run: |
-            sh .github/workflows/scripts/check_subfolder_requirements.sh
-        
->>>>>>> 053e99c3
+            find external -type d -print0 | sort -z | xargs -0 -I subfolder sh -c 'cd subfolder && python .github/workflows/scripts/check_subfolder_requirements.py'